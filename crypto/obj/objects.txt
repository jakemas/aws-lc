--- conflicted
+++ resolved
@@ -1370,14 +1370,9 @@
 
  : HKDF : hkdf
 
-<<<<<<< HEAD
-# NID for KYBER512 (no corresponding OID).
- : KYBER512
-
-# NID for DILITHIUM3 (no corresponding OID).
- : DILITHIUM3
-=======
 # NIDs for KEM type and specific KEMs (no corresponding OID).
  : KEM : kem
  : KYBER512
->>>>>>> 8a4e3341
+
+# NID for DILITHIUM3 (no corresponding OID).
+ : DILITHIUM3