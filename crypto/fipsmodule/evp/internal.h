/* Copyright (C) 1995-1998 Eric Young (eay@cryptsoft.com)
 * All rights reserved.
 *
 * This package is an SSL implementation written
 * by Eric Young (eay@cryptsoft.com).
 * The implementation was written so as to conform with Netscapes SSL.
 *
 * This library is free for commercial and non-commercial use as long as
 * the following conditions are aheared to.  The following conditions
 * apply to all code found in this distribution, be it the RC4, RSA,
 * lhash, DES, etc., code; not just the SSL code.  The SSL documentation
 * included with this distribution is covered by the same copyright terms
 * except that the holder is Tim Hudson (tjh@cryptsoft.com).
 *
 * Copyright remains Eric Young's, and as such any Copyright notices in
 * the code are not to be removed.
 * If this package is used in a product, Eric Young should be given attribution
 * as the author of the parts of the library used.
 * This can be in the form of a textual message at program startup or
 * in documentation (online or textual) provided with the package.
 *
 * Redistribution and use in source and binary forms, with or without
 * modification, are permitted provided that the following conditions
 * are met:
 * 1. Redistributions of source code must retain the copyright
 *    notice, this list of conditions and the following disclaimer.
 * 2. Redistributions in binary form must reproduce the above copyright
 *    notice, this list of conditions and the following disclaimer in the
 *    documentation and/or other materials provided with the distribution.
 * 3. All advertising materials mentioning features or use of this software
 *    must display the following acknowledgement:
 *    "This product includes cryptographic software written by
 *     Eric Young (eay@cryptsoft.com)"
 *    The word 'cryptographic' can be left out if the rouines from the library
 *    being used are not cryptographic related :-).
 * 4. If you include any Windows specific code (or a derivative thereof) from
 *    the apps directory (application code) you must include an acknowledgement:
 *    "This product includes software written by Tim Hudson (tjh@cryptsoft.com)"
 *
 * THIS SOFTWARE IS PROVIDED BY ERIC YOUNG ``AS IS'' AND
 * ANY EXPRESS OR IMPLIED WARRANTIES, INCLUDING, BUT NOT LIMITED TO, THE
 * IMPLIED WARRANTIES OF MERCHANTABILITY AND FITNESS FOR A PARTICULAR PURPOSE
 * ARE DISCLAIMED.  IN NO EVENT SHALL THE AUTHOR OR CONTRIBUTORS BE LIABLE
 * FOR ANY DIRECT, INDIRECT, INCIDENTAL, SPECIAL, EXEMPLARY, OR CONSEQUENTIAL
 * DAMAGES (INCLUDING, BUT NOT LIMITED TO, PROCUREMENT OF SUBSTITUTE GOODS
 * OR SERVICES; LOSS OF USE, DATA, OR PROFITS; OR BUSINESS INTERRUPTION)
 * HOWEVER CAUSED AND ON ANY THEORY OF LIABILITY, WHETHER IN CONTRACT, STRICT
 * LIABILITY, OR TORT (INCLUDING NEGLIGENCE OR OTHERWISE) ARISING IN ANY WAY
 * OUT OF THE USE OF THIS SOFTWARE, EVEN IF ADVISED OF THE POSSIBILITY OF
 * SUCH DAMAGE.
 *
 * The licence and distribution terms for any publically available version or
 * derivative of this code cannot be changed.  i.e. this code cannot simply be
 * copied and put under another distribution licence
 * [including the GNU Public Licence.] */

#ifndef OPENSSL_HEADER_EVP_INTERNAL_H
#define OPENSSL_HEADER_EVP_INTERNAL_H

#include <openssl/base.h>

#include <openssl/rsa.h>

#if defined(__cplusplus)
extern "C" {
#endif

// Flag so |md_ctx->pctx| is not freed up in |EVP_MD_CTX_cleanup|. Only intended
// for internal use when |*pctx| was set externally with
// |EVP_MD_CTX_set_pkey_ctx|.
#define EVP_MD_CTX_FLAG_KEEP_PKEY_CTX   0x0400

struct evp_pkey_asn1_method_st {
  int pkey_id;
  uint8_t oid[11];
  uint8_t oid_len;

  // pub_decode decodes |params| and |key| as a SubjectPublicKeyInfo
  // and writes the result into |out|. It returns one on success and zero on
  // error. |params| is the AlgorithmIdentifier after the OBJECT IDENTIFIER
  // type field, and |key| is the contents of the subjectPublicKey with the
  // leading padding byte checked and removed. Although X.509 uses BIT STRINGs
  // to represent SubjectPublicKeyInfo, every key type defined encodes the key
  // as a byte string with the same conversion to BIT STRING.
  int (*pub_decode)(EVP_PKEY *out, CBS *params, CBS *key);

  // pub_encode encodes |key| as a SubjectPublicKeyInfo and appends the result
  // to |out|. It returns one on success and zero on error.
  int (*pub_encode)(CBB *out, const EVP_PKEY *key);

  int (*pub_cmp)(const EVP_PKEY *a, const EVP_PKEY *b);

  // priv_decode decodes |params| and |key| as a PrivateKeyInfo and writes the
  // result into |out|. It returns one on success and zero on error. |params| is
  // the AlgorithmIdentifier after the OBJECT IDENTIFIER type field, and |key|
  // is the contents of the OCTET STRING privateKey field.
  int (*priv_decode)(EVP_PKEY *out, CBS *params, CBS *key);

  // priv_encode encodes |key| as a PrivateKeyInfo and appends the result to
  // |out|. It returns one on success and zero on error.
  int (*priv_encode)(CBB *out, const EVP_PKEY *key);

  int (*set_priv_raw)(EVP_PKEY *pkey, const uint8_t *in, size_t len);
  int (*set_pub_raw)(EVP_PKEY *pkey, const uint8_t *in, size_t len);
  int (*get_priv_raw)(const EVP_PKEY *pkey, uint8_t *out, size_t *out_len);
  int (*get_pub_raw)(const EVP_PKEY *pkey, uint8_t *out, size_t *out_len);

  // pkey_opaque returns 1 if the |pk| is opaque. Opaque keys are backed by
  // custom implementations which do not expose key material and parameters.
  int (*pkey_opaque)(const EVP_PKEY *pk);

  int (*pkey_size)(const EVP_PKEY *pk);
  int (*pkey_bits)(const EVP_PKEY *pk);

  int (*param_missing)(const EVP_PKEY *pk);
  int (*param_copy)(EVP_PKEY *to, const EVP_PKEY *from);
  int (*param_cmp)(const EVP_PKEY *a, const EVP_PKEY *b);

  void (*pkey_free)(EVP_PKEY *pkey);
}; // EVP_PKEY_ASN1_METHOD


#define EVP_PKEY_OP_UNDEFINED 0
#define EVP_PKEY_OP_KEYGEN (1 << 2)
#define EVP_PKEY_OP_SIGN (1 << 3)
#define EVP_PKEY_OP_VERIFY (1 << 4)
#define EVP_PKEY_OP_VERIFYRECOVER (1 << 5)
#define EVP_PKEY_OP_ENCRYPT (1 << 6)
#define EVP_PKEY_OP_DECRYPT (1 << 7)
#define EVP_PKEY_OP_DERIVE (1 << 8)
#define EVP_PKEY_OP_PARAMGEN (1 << 9)

#define EVP_PKEY_OP_TYPE_SIG \
  (EVP_PKEY_OP_SIGN | EVP_PKEY_OP_VERIFY | EVP_PKEY_OP_VERIFYRECOVER)

#define EVP_PKEY_OP_TYPE_CRYPT (EVP_PKEY_OP_ENCRYPT | EVP_PKEY_OP_DECRYPT)

#define EVP_PKEY_OP_TYPE_NOGEN \
  (EVP_PKEY_OP_SIG | EVP_PKEY_OP_CRYPT | EVP_PKEY_OP_DERIVE)

#define EVP_PKEY_OP_TYPE_GEN (EVP_PKEY_OP_KEYGEN | EVP_PKEY_OP_PARAMGEN)

// EVP_PKEY_CTX_ctrl performs |cmd| on |ctx|. The |keytype| and |optype|
// arguments can be -1 to specify that any type and operation are acceptable,
// otherwise |keytype| must match the type of |ctx| and the bits of |optype|
// must intersect the operation flags set on |ctx|.
//
// The |p1| and |p2| arguments depend on the value of |cmd|.
//
// It returns one on success and zero on error.
OPENSSL_EXPORT int EVP_PKEY_CTX_ctrl(EVP_PKEY_CTX *ctx, int keytype, int optype,
                                     int cmd, int p1, void *p2);

// EVP_RSA_PKEY_CTX_ctrl is a wrapper of |EVP_PKEY_CTX_ctrl|.
// Before calling |EVP_PKEY_CTX_ctrl|, a check is added to make sure
// the |ctx->pmeth->pkey_id| is either |EVP_PKEY_RSA| or |EVP_PKEY_RSA_PSS|.
int EVP_RSA_PKEY_CTX_ctrl(EVP_PKEY_CTX *ctx, int optype, int cmd, int p1, void *p2);

#define EVP_PKEY_CTRL_MD 1
#define EVP_PKEY_CTRL_GET_MD 2

// EVP_PKEY_CTRL_PEER_KEY is called with different values of |p1|:
//   0: Is called from |EVP_PKEY_derive_set_peer| and |p2| contains a peer key.
//      If the return value is <= 0, the key is rejected.
//   1: Is called at the end of |EVP_PKEY_derive_set_peer| and |p2| contains a
//      peer key. If the return value is <= 0, the key is rejected.
//   2: Is called with |p2| == NULL to test whether the peer's key was used.
//      (EC)DH always return one in this case.
//   3: Is called with |p2| == NULL to set whether the peer's key was used.
//      (EC)DH always return one in this case. This was only used for GOST.
#define EVP_PKEY_CTRL_PEER_KEY 3

// EVP_PKEY_ALG_CTRL is the base value from which key-type specific ctrl
// commands are numbered.
#define EVP_PKEY_ALG_CTRL 0x1000

#define EVP_PKEY_CTRL_RSA_PADDING (EVP_PKEY_ALG_CTRL + 1)
#define EVP_PKEY_CTRL_GET_RSA_PADDING (EVP_PKEY_ALG_CTRL + 2)
#define EVP_PKEY_CTRL_RSA_PSS_SALTLEN (EVP_PKEY_ALG_CTRL + 3)
#define EVP_PKEY_CTRL_GET_RSA_PSS_SALTLEN (EVP_PKEY_ALG_CTRL + 4)
#define EVP_PKEY_CTRL_RSA_KEYGEN_BITS (EVP_PKEY_ALG_CTRL + 5)
#define EVP_PKEY_CTRL_RSA_KEYGEN_PUBEXP (EVP_PKEY_ALG_CTRL + 6)
#define EVP_PKEY_CTRL_RSA_OAEP_MD (EVP_PKEY_ALG_CTRL + 7)
#define EVP_PKEY_CTRL_GET_RSA_OAEP_MD (EVP_PKEY_ALG_CTRL + 8)
#define EVP_PKEY_CTRL_RSA_MGF1_MD (EVP_PKEY_ALG_CTRL + 9)
#define EVP_PKEY_CTRL_GET_RSA_MGF1_MD (EVP_PKEY_ALG_CTRL + 10)
#define EVP_PKEY_CTRL_RSA_OAEP_LABEL (EVP_PKEY_ALG_CTRL + 11)
#define EVP_PKEY_CTRL_GET_RSA_OAEP_LABEL (EVP_PKEY_ALG_CTRL + 12)
#define EVP_PKEY_CTRL_EC_PARAMGEN_CURVE_NID (EVP_PKEY_ALG_CTRL + 13)
#define EVP_PKEY_CTRL_HKDF_MODE (EVP_PKEY_ALG_CTRL + 14)
#define EVP_PKEY_CTRL_HKDF_MD (EVP_PKEY_ALG_CTRL + 15)
#define EVP_PKEY_CTRL_HKDF_KEY (EVP_PKEY_ALG_CTRL + 16)
#define EVP_PKEY_CTRL_HKDF_SALT (EVP_PKEY_ALG_CTRL + 17)
#define EVP_PKEY_CTRL_HKDF_INFO (EVP_PKEY_ALG_CTRL + 18)

struct evp_pkey_ctx_st {
  // Method associated with this operation
  const EVP_PKEY_METHOD *pmeth;
  // Engine that implements this method or NULL if builtin
  ENGINE *engine;
  // Key: may be NULL
  EVP_PKEY *pkey;
  // Peer key for key agreement, may be NULL
  EVP_PKEY *peerkey;
  // operation contains one of the |EVP_PKEY_OP_*| values.
  int operation;
  // Algorithm specific data
  void *data;
}; // EVP_PKEY_CTX

struct evp_pkey_method_st {
  int pkey_id;

  int (*init)(EVP_PKEY_CTX *ctx);
  int (*copy)(EVP_PKEY_CTX *dst, EVP_PKEY_CTX *src);
  void (*cleanup)(EVP_PKEY_CTX *ctx);

  int (*keygen)(EVP_PKEY_CTX *ctx, EVP_PKEY *pkey);

  int (*sign_init)(EVP_PKEY_CTX *ctx);
  int (*sign)(EVP_PKEY_CTX *ctx, uint8_t *sig, size_t *siglen,
              const uint8_t *tbs, size_t tbslen);

  int (*sign_message)(EVP_PKEY_CTX *ctx, uint8_t *sig, size_t *siglen,
                      const uint8_t *tbs, size_t tbslen);
  int (*verify_init)(EVP_PKEY_CTX *ctx);
  int (*verify)(EVP_PKEY_CTX *ctx, const uint8_t *sig, size_t siglen,
                const uint8_t *tbs, size_t tbslen);

  int (*verify_message)(EVP_PKEY_CTX *ctx, const uint8_t *sig, size_t siglen,
                        const uint8_t *tbs, size_t tbslen);

  int (*verify_recover)(EVP_PKEY_CTX *ctx, uint8_t *out, size_t *out_len,
                        const uint8_t *sig, size_t sig_len);

  int (*encrypt)(EVP_PKEY_CTX *ctx, uint8_t *out, size_t *outlen,
                 const uint8_t *in, size_t inlen);

  int (*decrypt)(EVP_PKEY_CTX *ctx, uint8_t *out, size_t *outlen,
                 const uint8_t *in, size_t inlen);

  int (*derive)(EVP_PKEY_CTX *ctx, uint8_t *key, size_t *keylen);

  int (*paramgen)(EVP_PKEY_CTX *ctx, EVP_PKEY *pkey);

  int (*ctrl)(EVP_PKEY_CTX *ctx, int type, int p1, void *p2);
<<<<<<< HEAD

  // Encapsulate and decapsulate are operations defined for a
  // Key Encapsulation Mechanism (KEM).
  int (*encapsulate)(EVP_PKEY_CTX *ctx,
                     uint8_t *ciphertext, size_t *ciphertext_len,
                     uint8_t *shared_secret, size_t *shared_secret_len);

  int (*decapsulate)(EVP_PKEY_CTX *ctx,
                     uint8_t *shared_secret, size_t *shared_secret_len,
                     const uint8_t *ciphertext, size_t ciphertext_len);
}; // EVP_PKEY_METHOD

#define FIPS_EVP_PKEY_METHODS 3
#define NON_FIPS_EVP_PKEY_METHODS 4
=======

  // Encapsulate and decapsulate are operations defined for a
  // Key Encapsulation Mechanism (KEM).
  int (*encapsulate)(EVP_PKEY_CTX *ctx,
                     uint8_t *ciphertext, size_t *ciphertext_len,
                     uint8_t *shared_secret, size_t *shared_secret_len);

  int (*decapsulate)(EVP_PKEY_CTX *ctx,
                     uint8_t *shared_secret, size_t *shared_secret_len,
                     const uint8_t *ciphertext, size_t ciphertext_len);
}; // EVP_PKEY_METHOD

#define FIPS_EVP_PKEY_METHODS 4
#define NON_FIPS_EVP_PKEY_METHODS 3
>>>>>>> d520f2af
#define ASN1_EVP_PKEY_METHODS 7

struct fips_evp_pkey_methods {
  const EVP_PKEY_METHOD * methods[FIPS_EVP_PKEY_METHODS];
};

const EVP_PKEY_METHOD *EVP_PKEY_rsa_pkey_meth(void);
const EVP_PKEY_METHOD *EVP_PKEY_rsa_pss_pkey_meth(void);
const EVP_PKEY_METHOD *EVP_PKEY_ec_pkey_meth(void);
const EVP_PKEY_METHOD *EVP_PKEY_hkdf_pkey_meth(void);

#if defined(__cplusplus)
}  // extern C
#endif

#endif  // OPENSSL_HEADER_EVP_INTERNAL_H<|MERGE_RESOLUTION|>--- conflicted
+++ resolved
@@ -244,7 +244,6 @@
   int (*paramgen)(EVP_PKEY_CTX *ctx, EVP_PKEY *pkey);
 
   int (*ctrl)(EVP_PKEY_CTX *ctx, int type, int p1, void *p2);
-<<<<<<< HEAD
 
   // Encapsulate and decapsulate are operations defined for a
   // Key Encapsulation Mechanism (KEM).
@@ -257,24 +256,8 @@
                      const uint8_t *ciphertext, size_t ciphertext_len);
 }; // EVP_PKEY_METHOD
 
-#define FIPS_EVP_PKEY_METHODS 3
-#define NON_FIPS_EVP_PKEY_METHODS 4
-=======
-
-  // Encapsulate and decapsulate are operations defined for a
-  // Key Encapsulation Mechanism (KEM).
-  int (*encapsulate)(EVP_PKEY_CTX *ctx,
-                     uint8_t *ciphertext, size_t *ciphertext_len,
-                     uint8_t *shared_secret, size_t *shared_secret_len);
-
-  int (*decapsulate)(EVP_PKEY_CTX *ctx,
-                     uint8_t *shared_secret, size_t *shared_secret_len,
-                     const uint8_t *ciphertext, size_t ciphertext_len);
-}; // EVP_PKEY_METHOD
-
 #define FIPS_EVP_PKEY_METHODS 4
 #define NON_FIPS_EVP_PKEY_METHODS 3
->>>>>>> d520f2af
 #define ASN1_EVP_PKEY_METHODS 7
 
 struct fips_evp_pkey_methods {
