--- conflicted
+++ resolved
@@ -258,12 +258,8 @@
 }; // EVP_PKEY_METHOD
 
 #define FIPS_EVP_PKEY_METHODS 3
-#define NON_FIPS_EVP_PKEY_METHODS 3
-<<<<<<< HEAD
+#define NON_FIPS_EVP_PKEY_METHODS 4
 #define ASN1_EVP_PKEY_METHODS 7
-=======
-#define ASN1_EVP_PKEY_METHODS 6
->>>>>>> aad4e7c6
 
 struct fips_evp_pkey_methods {
   const EVP_PKEY_METHOD * methods[FIPS_EVP_PKEY_METHODS];
