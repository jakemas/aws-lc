--- conflicted
+++ resolved
@@ -309,78 +309,6 @@
   return 1;
 }
 
-<<<<<<< HEAD
-int KEM_check_key(const KEM_KEY *key) {
-  if (key == NULL) {
-    OPENSSL_PUT_ERROR(EVP, ERR_R_PASSED_NULL_PARAMETER);
-    return 0;
-  }
-
-  // Check that the KEM method and parameters are valid
-  if (key->kem == NULL || key->kem->method == NULL) {
-    OPENSSL_PUT_ERROR(EVP, EVP_R_NO_KEY_SET);
-    return 0;
-  }
-
-  // Check that at least the public key exists
-  if (key->public_key == NULL) {
-    OPENSSL_PUT_ERROR(EVP, EVP_R_NO_KEY_SET);
-    return 0;
-  }
-
-  // Call appropriate ML-KEM check functions based on KEM NID
-  switch (key->kem->nid) {
-    case NID_MLKEM512:
-    case NID_KYBER512_R3:
-      // Check public key validity
-      if (ml_kem_512_check_pk(key->public_key) != 0) {
-        OPENSSL_PUT_ERROR(EVP, EVP_R_DECODE_ERROR);
-        return 0;
-      }
-      // Check secret key validity if present
-      if (key->secret_key != NULL && ml_kem_512_check_sk(key->secret_key) != 0) {
-        OPENSSL_PUT_ERROR(EVP, EVP_R_DECODE_ERROR);
-        return 0;
-      }
-      break;
-
-    case NID_MLKEM768:
-    case NID_KYBER768_R3:
-      // Check public key validity
-      if (ml_kem_768_check_pk(key->public_key) != 0) {
-        OPENSSL_PUT_ERROR(EVP, EVP_R_DECODE_ERROR);
-        return 0;
-      }
-      // Check secret key validity if present
-      if (key->secret_key != NULL && ml_kem_768_check_sk(key->secret_key) != 0) {
-        OPENSSL_PUT_ERROR(EVP, EVP_R_DECODE_ERROR);
-        return 0;
-      }
-      break;
-
-    case NID_MLKEM1024:
-    case NID_KYBER1024_R3:
-      // Check public key validity
-      if (ml_kem_1024_check_pk(key->public_key) != 0) {
-        OPENSSL_PUT_ERROR(EVP, EVP_R_DECODE_ERROR);
-        return 0;
-      }
-      // Check secret key validity if present
-      if (key->secret_key != NULL && ml_kem_1024_check_sk(key->secret_key) != 0) {
-        OPENSSL_PUT_ERROR(EVP, EVP_R_DECODE_ERROR);
-        return 0;
-      }
-      break;
-
-    default:
-      // For unsupported KEM variants
-      OPENSSL_PUT_ERROR(EVP, EVP_R_OPERATION_NOT_SUPPORTED_FOR_THIS_KEYTYPE);
-      return 0;
-  }
-
-  return 1;
-}
-=======
 int KEM_KEY_set_raw_keypair_from_seed(KEM_KEY *key, const CBS *seed) {
   if (key == NULL || seed == NULL || key->kem == NULL) {
     OPENSSL_PUT_ERROR(CRYPTO, ERR_R_PASSED_NULL_PARAMETER);
@@ -428,4 +356,74 @@
 
   return 1;
 }
->>>>>>> 822b0162
+
+int KEM_check_key(const KEM_KEY *key) {
+  if (key == NULL) {
+    OPENSSL_PUT_ERROR(EVP, ERR_R_PASSED_NULL_PARAMETER);
+    return 0;
+  }
+
+  // Check that the KEM method and parameters are valid
+  if (key->kem == NULL || key->kem->method == NULL) {
+    OPENSSL_PUT_ERROR(EVP, EVP_R_NO_KEY_SET);
+    return 0;
+  }
+
+  // Check that at least the public key exists
+  if (key->public_key == NULL) {
+    OPENSSL_PUT_ERROR(EVP, EVP_R_NO_KEY_SET);
+    return 0;
+  }
+
+  // Call appropriate ML-KEM check functions based on KEM NID
+  switch (key->kem->nid) {
+    case NID_MLKEM512:
+    case NID_KYBER512_R3:
+      // Check public key validity
+      if (ml_kem_512_check_pk(key->public_key) != 0) {
+        OPENSSL_PUT_ERROR(EVP, EVP_R_DECODE_ERROR);
+        return 0;
+      }
+      // Check secret key validity if present
+      if (key->secret_key != NULL && ml_kem_512_check_sk(key->secret_key) != 0) {
+        OPENSSL_PUT_ERROR(EVP, EVP_R_DECODE_ERROR);
+        return 0;
+      }
+      break;
+
+    case NID_MLKEM768:
+    case NID_KYBER768_R3:
+      // Check public key validity
+      if (ml_kem_768_check_pk(key->public_key) != 0) {
+        OPENSSL_PUT_ERROR(EVP, EVP_R_DECODE_ERROR);
+        return 0;
+      }
+      // Check secret key validity if present
+      if (key->secret_key != NULL && ml_kem_768_check_sk(key->secret_key) != 0) {
+        OPENSSL_PUT_ERROR(EVP, EVP_R_DECODE_ERROR);
+        return 0;
+      }
+      break;
+
+    case NID_MLKEM1024:
+    case NID_KYBER1024_R3:
+      // Check public key validity
+      if (ml_kem_1024_check_pk(key->public_key) != 0) {
+        OPENSSL_PUT_ERROR(EVP, EVP_R_DECODE_ERROR);
+        return 0;
+      }
+      // Check secret key validity if present
+      if (key->secret_key != NULL && ml_kem_1024_check_sk(key->secret_key) != 0) {
+        OPENSSL_PUT_ERROR(EVP, EVP_R_DECODE_ERROR);
+        return 0;
+      }
+      break;
+
+    default:
+      // For unsupported KEM variants
+      OPENSSL_PUT_ERROR(EVP, EVP_R_OPERATION_NOT_SUPPORTED_FOR_THIS_KEYTYPE);
+      return 0;
+  }
+
+  return 1;
+}