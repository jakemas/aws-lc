--- conflicted
+++ resolved
@@ -692,11 +692,7 @@
     err/err_test.cc
     evp_extra/evp_extra_test.cc
     evp_extra/evp_test.cc
-<<<<<<< HEAD
-    evp_extra/pq_kem_kat_tests_kyber512.cc
     evp_extra/pq_sig_kat_tests_dilithium3.cc
-=======
->>>>>>> 3990d32d
     evp_extra/scrypt_test.cc
     fipsmodule/aes/aes_test.cc
     fipsmodule/bn/bn_test.cc
