--- conflicted
+++ resolved
@@ -41,81 +41,6 @@
                       AEAD_state_has_insufficient_alignment);
 #endif
 
-<<<<<<< HEAD
-// For convenience (the x86_64 calling convention allows only six parameters in
-// registers), the final parameter for the assembly functions is both an input
-// and output parameter.
-union open_data {
-  struct {
-    alignas(16) uint8_t key[32];
-    uint32_t counter;
-    uint8_t nonce[12];
-  } in;
-  struct {
-    uint8_t tag[POLY1305_TAG_LEN];
-  } out;
-};
-
-union seal_data {
-  struct {
-    alignas(16) uint8_t key[32];
-    uint32_t counter;
-    uint8_t nonce[12];
-    const uint8_t *extra_ciphertext;
-    size_t extra_ciphertext_len;
-  } in;
-  struct {
-    uint8_t tag[POLY1305_TAG_LEN];
-  } out;
-};
-
-#if defined(OPENSSL_X86_64) && !defined(OPENSSL_NO_ASM) && \
-    !defined(OPENSSL_WINDOWS)
-static int asm_capable(void) {
-  const int sse41_capable = (OPENSSL_ia32cap_P[1] & (1 << 19)) != 0;
-  return sse41_capable;
-}
-
-OPENSSL_STATIC_ASSERT(sizeof(union open_data) == 48, wrong_open_data_size);
-OPENSSL_STATIC_ASSERT(sizeof(union seal_data) == 48 + 8 + 8,
-                      wrong_seal_data_size);
-
-// chacha20_poly1305_open is defined in chacha20_poly1305_x86_64.pl. It decrypts
-// |plaintext_len| bytes from |ciphertext| and writes them to |out_plaintext|.
-// Additional input parameters are passed in |aead_data->in|. On exit, it will
-// write calculated tag value to |aead_data->out.tag|, which the caller must
-// check.
-extern void chacha20_poly1305_open(uint8_t *out_plaintext,
-                                   const uint8_t *ciphertext,
-                                   size_t plaintext_len, const uint8_t *ad,
-                                   size_t ad_len, union open_data *aead_data);
-
-// chacha20_poly1305_open is defined in chacha20_poly1305_x86_64.pl. It encrypts
-// |plaintext_len| bytes from |plaintext| and writes them to |out_ciphertext|.
-// Additional input parameters are passed in |aead_data->in|. The calculated tag
-// value is over the computed ciphertext concatenated with |extra_ciphertext|
-// and written to |aead_data->out.tag|.
-extern void chacha20_poly1305_seal(uint8_t *out_ciphertext,
-                                   const uint8_t *plaintext,
-                                   size_t plaintext_len, const uint8_t *ad,
-                                   size_t ad_len, union seal_data *aead_data);
-#else
-static int asm_capable(void) { return 0; }
-
-
-static void chacha20_poly1305_open(uint8_t *out_plaintext,
-                                   const uint8_t *ciphertext,
-                                   size_t plaintext_len, const uint8_t *ad,
-                                   size_t ad_len, union open_data *aead_data) {}
-
-static void chacha20_poly1305_seal(uint8_t *out_ciphertext,
-                                   const uint8_t *plaintext,
-                                   size_t plaintext_len, const uint8_t *ad,
-                                   size_t ad_len, union seal_data *aead_data) {}
-#endif
-
-=======
->>>>>>> bbd1742f
 static int aead_chacha20_poly1305_init(EVP_AEAD_CTX *ctx, const uint8_t *key,
                                        size_t key_len, size_t tag_len) {
   struct aead_chacha20_poly1305_ctx *c20_ctx =
