/* Copyright (c) 2020, Google Inc.
 *
 * Permission to use, copy, modify, and/or distribute this software for any
 * purpose with or without fee is hereby granted, provided that the above
 * copyright notice and this permission notice appear in all copies.
 *
 * THE SOFTWARE IS PROVIDED "AS IS" AND THE AUTHOR DISCLAIMS ALL WARRANTIES
 * WITH REGARD TO THIS SOFTWARE INCLUDING ALL IMPLIED WARRANTIES OF
 * MERCHANTABILITY AND FITNESS. IN NO EVENT SHALL THE AUTHOR BE LIABLE FOR ANY
 * SPECIAL, DIRECT, INDIRECT, OR CONSEQUENTIAL DAMAGES OR ANY DAMAGES
 * WHATSOEVER RESULTING FROM LOSS OF USE, DATA OR PROFITS, WHETHER IN AN ACTION
 * OF CONTRACT, NEGLIGENCE OR OTHER TORTIOUS ACTION, ARISING OUT OF OR IN
 * CONNECTION WITH THE USE OR PERFORMANCE OF THIS SOFTWARE. */

#include <stdio.h>
#include <string.h>

#include <string>

#include <openssl/base.h>
#include <openssl/aead.h>
#include <openssl/crypto.h>
#include <openssl/cipher.h>
#include <openssl/mem.h>

#include <gtest/gtest.h>

// Test that OPENSSL_VERSION_NUMBER and OPENSSL_VERSION_TEXT are consistent.
// Node.js parses the version out of OPENSSL_VERSION_TEXT instead of using
// OPENSSL_VERSION_NUMBER.
TEST(CryptoTest, Version) {
  char expected[512];
  snprintf(expected, sizeof(expected), "OpenSSL %d.%d.%d ",
           OPENSSL_VERSION_NUMBER >> 28, (OPENSSL_VERSION_NUMBER >> 20) & 0xff,
           (OPENSSL_VERSION_NUMBER >> 12) & 0xff);
  EXPECT_EQ(expected,
            std::string(OPENSSL_VERSION_TEXT).substr(0, strlen(expected)));
}

TEST(CryptoTest, Strndup) {
  bssl::UniquePtr<char> str(OPENSSL_strndup(nullptr, 0));
  EXPECT_TRUE(str);
  EXPECT_STREQ("", str.get());
}

#if defined(BORINGSSL_FIPS_COUNTERS)
using CounterArray = size_t[fips_counter_max + 1];

static void read_all_counters(CounterArray counters) {
  for (fips_counter_t counter = static_cast<fips_counter_t>(0);
       counter <= fips_counter_max;
       counter = static_cast<fips_counter_t>(counter + 1)) {
    counters[counter] = FIPS_read_counter(counter);
  }
}

static void expect_counter_delta_is_zero_except_for_a_one_at(
    CounterArray before, CounterArray after, fips_counter_t position) {
  for (fips_counter_t counter = static_cast<fips_counter_t>(0);
       counter <= fips_counter_max;
       counter = static_cast<fips_counter_t>(counter + 1)) {
    const size_t expected_delta = counter == position ? 1 : 0;
    EXPECT_EQ(after[counter], before[counter] + expected_delta) << counter;
  }
}

TEST(CryptoTest, FIPSCountersEVP) {
  constexpr struct {
    const EVP_CIPHER *(*cipher)();
    fips_counter_t counter;
  } kTests[] = {
      {
          EVP_aes_128_gcm,
          fips_counter_evp_aes_128_gcm,
      },
      {
          EVP_aes_256_gcm,
          fips_counter_evp_aes_256_gcm,
      },
      {
          EVP_aes_128_ctr,
          fips_counter_evp_aes_128_ctr,
      },
      {
          EVP_aes_256_ctr,
          fips_counter_evp_aes_256_ctr,
      },
  };

  uint8_t key[EVP_MAX_KEY_LENGTH] = {0};
  uint8_t iv[EVP_MAX_IV_LENGTH] = {1};
  CounterArray before, after;
  for (const auto &test : kTests) {
    read_all_counters(before);
    bssl::ScopedEVP_CIPHER_CTX ctx;
    ASSERT_TRUE(EVP_EncryptInit_ex(ctx.get(), test.cipher(), /*engine=*/nullptr,
                                   key, iv));
    read_all_counters(after);

    expect_counter_delta_is_zero_except_for_a_one_at(before, after,
                                                     test.counter);
  }
}

TEST(CryptoTest, FIPSCountersEVP_AEAD) {
  constexpr struct {
    const EVP_AEAD *(*aead)();
    unsigned key_len;
    fips_counter_t counter;
  } kTests[] = {
      {
          EVP_aead_aes_128_gcm,
          16,
          fips_counter_evp_aes_128_gcm,
      },
      {
          EVP_aead_aes_256_gcm,
          32,
          fips_counter_evp_aes_256_gcm,
      },
  };

  uint8_t key[EVP_AEAD_MAX_KEY_LENGTH] = {0};
  CounterArray before, after;
  for (const auto &test : kTests) {
    ASSERT_LE(test.key_len, sizeof(key));

    read_all_counters(before);
    bssl::ScopedEVP_AEAD_CTX ctx;
    ASSERT_TRUE(EVP_AEAD_CTX_init(ctx.get(), test.aead(), key, test.key_len,
                                  EVP_AEAD_DEFAULT_TAG_LENGTH,
                                  /*engine=*/nullptr));
    read_all_counters(after);

    expect_counter_delta_is_zero_except_for_a_one_at(before, after,
                                                     test.counter);
  }
}

#endif  // BORINGSSL_FIPS_COUNTERS

<<<<<<< HEAD
#if defined(BORINGSSL_FIPS)
TEST(CryptoTest, FIPSdownstreamPrecompilationFlag) {
#if defined(AWSLC_FIPS)
  ASSERT_TRUE(1);
#else
  ASSERT_TRUE(0);
#endif
}
#endif // defined(BORINGSSL_FIPS)
=======
TEST(Crypto, QueryAlgorithmStatus) {
#if defined(BORINGSSL_FIPS)
  const bool is_fips_build = true;
#else
  const bool is_fips_build = false;
#endif

  EXPECT_EQ(FIPS_query_algorithm_status("AES-GCM"), is_fips_build);
  EXPECT_EQ(FIPS_query_algorithm_status("AES-ECB"), is_fips_build);

  EXPECT_FALSE(FIPS_query_algorithm_status("FakeEncrypt"));
  EXPECT_FALSE(FIPS_query_algorithm_status(""));
}

#if defined(BORINGSSL_FIPS) && !defined(OPENSSL_ASAN)
TEST(Crypto, OnDemandIntegrityTest) {
  BORINGSSL_integrity_test();
}
#endif
>>>>>>> f7e1a94b
<|MERGE_RESOLUTION|>--- conflicted
+++ resolved
@@ -139,7 +139,6 @@
 
 #endif  // BORINGSSL_FIPS_COUNTERS
 
-<<<<<<< HEAD
 #if defined(BORINGSSL_FIPS)
 TEST(CryptoTest, FIPSdownstreamPrecompilationFlag) {
 #if defined(AWSLC_FIPS)
@@ -149,7 +148,6 @@
 #endif
 }
 #endif // defined(BORINGSSL_FIPS)
-=======
 TEST(Crypto, QueryAlgorithmStatus) {
 #if defined(BORINGSSL_FIPS)
   const bool is_fips_build = true;
@@ -168,5 +166,4 @@
 TEST(Crypto, OnDemandIntegrityTest) {
   BORINGSSL_integrity_test();
 }
-#endif
->>>>>>> f7e1a94b
+#endif