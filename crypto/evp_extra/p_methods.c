// Copyright Amazon.com, Inc. or its affiliates. All Rights Reserved.
// SPDX-License-Identifier: Apache-2.0 OR ISC

#include <openssl/base.h>

#include "../fipsmodule/evp/internal.h"
#include "../internal.h"
#include "internal.h"

static const EVP_PKEY_METHOD *const non_fips_pkey_evp_methods[] = {
  &ed25519_pkey_meth,
  &x25519_pkey_meth,
  &kyber512_pkey_meth,
<<<<<<< HEAD
  &hkdf_pkey_meth,
=======
>>>>>>> d520f2af
};

static const EVP_PKEY_ASN1_METHOD *const asn1_evp_pkey_methods[] = {
  &rsa_asn1_meth,
  &rsa_pss_asn1_meth,
  &ec_asn1_meth,
  &dsa_asn1_meth,
  &ed25519_asn1_meth,
  &x25519_asn1_meth,
  &kyber512_asn1_meth,
};

OPENSSL_STATIC_ASSERT(
  NON_FIPS_EVP_PKEY_METHODS == OPENSSL_ARRAY_SIZE(non_fips_pkey_evp_methods),
  NON_FIPS_EVP_PKEY_METHODS_does_not_have_the_expected_value)
OPENSSL_STATIC_ASSERT(
  ASN1_EVP_PKEY_METHODS == OPENSSL_ARRAY_SIZE(asn1_evp_pkey_methods),
  ASN1_EVP_PKEY_METHODS_does_not_have_the_expected_value)

const EVP_PKEY_METHOD *const *AWSLC_non_fips_pkey_evp_methods(void) {
  return non_fips_pkey_evp_methods;
}

const EVP_PKEY_ASN1_METHOD *const *AWSLC_non_fips_pkey_evp_asn1_methods(void) {
  return asn1_evp_pkey_methods;
}<|MERGE_RESOLUTION|>--- conflicted
+++ resolved
@@ -11,10 +11,6 @@
   &ed25519_pkey_meth,
   &x25519_pkey_meth,
   &kyber512_pkey_meth,
-<<<<<<< HEAD
-  &hkdf_pkey_meth,
-=======
->>>>>>> d520f2af
 };
 
 static const EVP_PKEY_ASN1_METHOD *const asn1_evp_pkey_methods[] = {
