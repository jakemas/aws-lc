// Copyright Amazon.com, Inc. or its affiliates. All Rights Reserved.
// SPDX-License-Identifier: Apache-2.0 OR ISC

#include <openssl/base.h>

#include "../fipsmodule/evp/internal.h"
#include "../internal.h"
#include "internal.h"

static const EVP_PKEY_METHOD *const non_fips_pkey_evp_methods[] = {
  &ed25519_pkey_meth,
  &x25519_pkey_meth,
  // TODO(awslc): remove kyber method once the new KEM APIs are implemented.
  &kyber512_pkey_meth,
<<<<<<< HEAD
  &dilithium3_pkey_meth,
=======
  &kem_pkey_meth,
>>>>>>> 8a4e3341
};

static const EVP_PKEY_ASN1_METHOD *const asn1_evp_pkey_methods[] = {
  &rsa_asn1_meth,
  &rsa_pss_asn1_meth,
  &ec_asn1_meth,
  &dsa_asn1_meth,
  &ed25519_asn1_meth,
  &x25519_asn1_meth,
  // TODO(awslc): remove kyber method once the new KEM APIs are implemented.
  &kyber512_asn1_meth,
<<<<<<< HEAD
  &dilithium3_asn1_meth
=======
  &kem_asn1_meth,
>>>>>>> 8a4e3341
};

OPENSSL_STATIC_ASSERT(
  NON_FIPS_EVP_PKEY_METHODS == OPENSSL_ARRAY_SIZE(non_fips_pkey_evp_methods),
  NON_FIPS_EVP_PKEY_METHODS_does_not_have_the_expected_value)
OPENSSL_STATIC_ASSERT(
  ASN1_EVP_PKEY_METHODS == OPENSSL_ARRAY_SIZE(asn1_evp_pkey_methods),
  ASN1_EVP_PKEY_METHODS_does_not_have_the_expected_value)

const EVP_PKEY_METHOD *const *AWSLC_non_fips_pkey_evp_methods(void) {
  return non_fips_pkey_evp_methods;
}

const EVP_PKEY_ASN1_METHOD *const *AWSLC_non_fips_pkey_evp_asn1_methods(void) {
  return asn1_evp_pkey_methods;
}<|MERGE_RESOLUTION|>--- conflicted
+++ resolved
@@ -12,11 +12,8 @@
   &x25519_pkey_meth,
   // TODO(awslc): remove kyber method once the new KEM APIs are implemented.
   &kyber512_pkey_meth,
-<<<<<<< HEAD
   &dilithium3_pkey_meth,
-=======
   &kem_pkey_meth,
->>>>>>> 8a4e3341
 };
 
 static const EVP_PKEY_ASN1_METHOD *const asn1_evp_pkey_methods[] = {
@@ -28,11 +25,8 @@
   &x25519_asn1_meth,
   // TODO(awslc): remove kyber method once the new KEM APIs are implemented.
   &kyber512_asn1_meth,
-<<<<<<< HEAD
-  &dilithium3_asn1_meth
-=======
+  &dilithium3_asn1_meth,
   &kem_asn1_meth,
->>>>>>> 8a4e3341
 };
 
 OPENSSL_STATIC_ASSERT(
