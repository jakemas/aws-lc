AWS Lib Crypto is a fork of BoringSSL, which is itself a fork of OpenSSL. New
files from AWS-LC are made available under the Apache-2.0 license OR the ISC
license. These licenses are reproduced at the bottom of this file.
 
BoringSSL licensing
-------------------
 
BoringSSL is a fork of OpenSSL. As such, large parts of it fall under OpenSSL
licensing. Files that are completely new have a Google copyright and an ISC
license. This license is reproduced at the bottom of this file.
 
Files in third_party/ have their own licenses, as described therein. The MIT
license, for third_party/fiat, which, unlike other third_party directories, is
compiled into non-test libraries, is included below.
 
The OpenSSL toolkit stays under a dual license, i.e. both the conditions of the
OpenSSL License and the original SSLeay license apply to the toolkit. See below
for the actual license texts. Actually both licenses are BSD-style Open Source
licenses. In case of any license issues related to OpenSSL please contact
openssl-core@openssl.org.
 
The following are Google-internal bug numbers where explicit permission from
some authors is recorded for use of their work. (This is purely for our own
record keeping.)
  27287199
  27287880
  27287883
 
  OpenSSL License
  ---------------
 
/* ====================================================================
 * Copyright (c) 1998-2011 The OpenSSL Project.  All rights reserved.
 *
 * Redistribution and use in source and binary forms, with or without
 * modification, are permitted provided that the following conditions
 * are met:
 *
 * 1. Redistributions of source code must retain the above copyright
 *    notice, this list of conditions and the following disclaimer. 
 *
 * 2. Redistributions in binary form must reproduce the above copyright
 *    notice, this list of conditions and the following disclaimer in
 *    the documentation and/or other materials provided with the
 *    distribution.
 *
 * 3. All advertising materials mentioning features or use of this
 *    software must display the following acknowledgment:
 *    "This product includes software developed by the OpenSSL Project
 *    for use in the OpenSSL Toolkit. (http://www.openssl.org/)"
 *
 * 4. The names "OpenSSL Toolkit" and "OpenSSL Project" must not be used to
 *    endorse or promote products derived from this software without
 *    prior written permission. For written permission, please contact
 *    openssl-core@openssl.org.
 *
 * 5. Products derived from this software may not be called "OpenSSL"
 *    nor may "OpenSSL" appear in their names without prior written
 *    permission of the OpenSSL Project.
 *
 * 6. Redistributions of any form whatsoever must retain the following
 *    acknowledgment:
 *    "This product includes software developed by the OpenSSL Project
 *    for use in the OpenSSL Toolkit (http://www.openssl.org/)"
 *
 * THIS SOFTWARE IS PROVIDED BY THE OpenSSL PROJECT ``AS IS'' AND ANY
 * EXPRESSED OR IMPLIED WARRANTIES, INCLUDING, BUT NOT LIMITED TO, THE
 * IMPLIED WARRANTIES OF MERCHANTABILITY AND FITNESS FOR A PARTICULAR
 * PURPOSE ARE DISCLAIMED.  IN NO EVENT SHALL THE OpenSSL PROJECT OR
 * ITS CONTRIBUTORS BE LIABLE FOR ANY DIRECT, INDIRECT, INCIDENTAL,
 * SPECIAL, EXEMPLARY, OR CONSEQUENTIAL DAMAGES (INCLUDING, BUT
 * NOT LIMITED TO, PROCUREMENT OF SUBSTITUTE GOODS OR SERVICES;
 * LOSS OF USE, DATA, OR PROFITS; OR BUSINESS INTERRUPTION)
 * HOWEVER CAUSED AND ON ANY THEORY OF LIABILITY, WHETHER IN CONTRACT,
 * STRICT LIABILITY, OR TORT (INCLUDING NEGLIGENCE OR OTHERWISE)
 * ARISING IN ANY WAY OUT OF THE USE OF THIS SOFTWARE, EVEN IF ADVISED
 * OF THE POSSIBILITY OF SUCH DAMAGE.
 * ====================================================================
 *
 * This product includes cryptographic software written by Eric Young
 * (eay@cryptsoft.com).  This product includes software written by Tim
 * Hudson (tjh@cryptsoft.com).
 *
 */
 
 Original SSLeay License
 -----------------------
 
/* Copyright (C) 1995-1998 Eric Young (eay@cryptsoft.com)
 * All rights reserved.
 *
 * This package is an SSL implementation written
 * by Eric Young (eay@cryptsoft.com).
 * The implementation was written so as to conform with Netscapes SSL.
 * 
 * This library is free for commercial and non-commercial use as long as
 * the following conditions are aheared to.  The following conditions
 * apply to all code found in this distribution, be it the RC4, RSA,
 * lhash, DES, etc., code; not just the SSL code.  The SSL documentation
 * included with this distribution is covered by the same copyright terms
 * except that the holder is Tim Hudson (tjh@cryptsoft.com).
 * 
 * Copyright remains Eric Young's, and as such any Copyright notices in
 * the code are not to be removed.
 * If this package is used in a product, Eric Young should be given attribution
 * as the author of the parts of the library used.
 * This can be in the form of a textual message at program startup or
 * in documentation (online or textual) provided with the package.
 * 
 * Redistribution and use in source and binary forms, with or without
 * modification, are permitted provided that the following conditions
 * are met:
 * 1. Redistributions of source code must retain the copyright
 *    notice, this list of conditions and the following disclaimer.
 * 2. Redistributions in binary form must reproduce the above copyright
 *    notice, this list of conditions and the following disclaimer in the
 *    documentation and/or other materials provided with the distribution.
 * 3. All advertising materials mentioning features or use of this software
 *    must display the following acknowledgement:
 *    "This product includes cryptographic software written by
 *     Eric Young (eay@cryptsoft.com)"
 *    The word 'cryptographic' can be left out if the rouines from the library
 *    being used are not cryptographic related :-).
 * 4. If you include any Windows specific code (or a derivative thereof) from 
 *    the apps directory (application code) you must include an acknowledgement:
 *    "This product includes software written by Tim Hudson (tjh@cryptsoft.com)"
 * 
 * THIS SOFTWARE IS PROVIDED BY ERIC YOUNG ``AS IS'' AND
 * ANY EXPRESS OR IMPLIED WARRANTIES, INCLUDING, BUT NOT LIMITED TO, THE
 * IMPLIED WARRANTIES OF MERCHANTABILITY AND FITNESS FOR A PARTICULAR PURPOSE
 * ARE DISCLAIMED.  IN NO EVENT SHALL THE AUTHOR OR CONTRIBUTORS BE LIABLE
 * FOR ANY DIRECT, INDIRECT, INCIDENTAL, SPECIAL, EXEMPLARY, OR CONSEQUENTIAL
 * DAMAGES (INCLUDING, BUT NOT LIMITED TO, PROCUREMENT OF SUBSTITUTE GOODS
 * OR SERVICES; LOSS OF USE, DATA, OR PROFITS; OR BUSINESS INTERRUPTION)
 * HOWEVER CAUSED AND ON ANY THEORY OF LIABILITY, WHETHER IN CONTRACT, STRICT
 * LIABILITY, OR TORT (INCLUDING NEGLIGENCE OR OTHERWISE) ARISING IN ANY WAY
 * OUT OF THE USE OF THIS SOFTWARE, EVEN IF ADVISED OF THE POSSIBILITY OF
 * SUCH DAMAGE.
 * 
 * The licence and distribution terms for any publically available version or
 * derivative of this code cannot be changed.  i.e. this code cannot simply be
 * copied and put under another distribution licence
 * [including the GNU Public Licence.]
 */
 
 
ISC license used for completely new code in BoringSSL:
 
/* Copyright (c) 2015, Google Inc.
 *
 * Permission to use, copy, modify, and/or distribute this software for any
 * purpose with or without fee is hereby granted, provided that the above
 * copyright notice and this permission notice appear in all copies.
 *
 * THE SOFTWARE IS PROVIDED "AS IS" AND THE AUTHOR DISCLAIMS ALL WARRANTIES
 * WITH REGARD TO THIS SOFTWARE INCLUDING ALL IMPLIED WARRANTIES OF
 * MERCHANTABILITY AND FITNESS. IN NO EVENT SHALL THE AUTHOR BE LIABLE FOR ANY
 * SPECIAL, DIRECT, INDIRECT, OR CONSEQUENTIAL DAMAGES OR ANY DAMAGES
 * WHATSOEVER RESULTING FROM LOSS OF USE, DATA OR PROFITS, WHETHER IN AN ACTION
 * OF CONTRACT, NEGLIGENCE OR OTHER TORTIOUS ACTION, ARISING OUT OF OR IN
 * CONNECTION WITH THE USE OR PERFORMANCE OF THIS SOFTWARE. */
 
 
The code in third_party/fiat carries the MIT license:
 
Copyright (c) 2015-2016 the fiat-crypto authors (see
https://github.com/mit-plv/fiat-crypto/blob/master/AUTHORS).
 
Permission is hereby granted, free of charge, to any person obtaining a copy
of this software and associated documentation files (the "Software"), to deal
in the Software without restriction, including without limitation the rights
to use, copy, modify, merge, publish, distribute, sublicense, and/or sell
copies of the Software, and to permit persons to whom the Software is
furnished to do so, subject to the following conditions:
 
The above copyright notice and this permission notice shall be included in all
copies or substantial portions of the Software.
 
THE SOFTWARE IS PROVIDED "AS IS", WITHOUT WARRANTY OF ANY KIND, EXPRESS OR
IMPLIED, INCLUDING BUT NOT LIMITED TO THE WARRANTIES OF MERCHANTABILITY,
FITNESS FOR A PARTICULAR PURPOSE AND NONINFRINGEMENT. IN NO EVENT SHALL THE
AUTHORS OR COPYRIGHT HOLDERS BE LIABLE FOR ANY CLAIM, DAMAGES OR OTHER
LIABILITY, WHETHER IN AN ACTION OF CONTRACT, TORT OR OTHERWISE, ARISING FROM,
OUT OF OR IN CONNECTION WITH THE SOFTWARE OR THE USE OR OTHER DEALINGS IN THE
SOFTWARE.


The code in third_party/jitterentropy is distributed under the 3-Clause BSD
License. Amazon expressly elects to distribute the package under the 3-Clause
BSD License and NOT under GNU General Public License Version 2:

Copyright (C) 2017 - 2021, Stephan Mueller <smueller@chronox.de>

Redistribution and use in source and binary forms, with or without
modification, are permitted provided that the following conditions
are met:
1. Redistributions of source code must retain the above copyright
   notice, and the entire permission notice in its entirety,
   including the disclaimer of warranties.
2. Redistributions in binary form must reproduce the above copyright
   notice, this list of conditions and the following disclaimer in the
   documentation and/or other materials provided with the distribution.
3. The name of the author may not be used to endorse or promote
   products derived from this software without specific prior
   written permission.

<<<<<<< HEAD
The code in crypto/kyber/pqcrystals-kyber_kyber512_ref and
crypto/kyber/pqcrystals-dilithium_dilithium3_ref carry the
=======

The code in crypto/kyber/pqcrystals-kyber_kyber512_ref carries the
>>>>>>> d520f2af
Public Domain license:

Public Domain (https://creativecommons.org/share-your-work/public-domain/cc0/)

For Keccak and AES we are using public-domain
code from sources and by authors listed in
comments on top of the respective files.


Licenses for support code
-------------------------
 
Parts of the TLS test suite are under the Go license. This code is not included
in BoringSSL (i.e. libcrypto and libssl) when compiled, however, so
distributing code linked against BoringSSL does not trigger this license:
 
Copyright (c) 2009 The Go Authors. All rights reserved.
 
Redistribution and use in source and binary forms, with or without
modification, are permitted provided that the following conditions are
met:
 
   * Redistributions of source code must retain the above copyright
notice, this list of conditions and the following disclaimer.
   * Redistributions in binary form must reproduce the above
copyright notice, this list of conditions and the following disclaimer
in the documentation and/or other materials provided with the
distribution.
   * Neither the name of Google Inc. nor the names of its
contributors may be used to endorse or promote products derived from
this software without specific prior written permission.
 
THIS SOFTWARE IS PROVIDED BY THE COPYRIGHT HOLDERS AND CONTRIBUTORS
"AS IS" AND ANY EXPRESS OR IMPLIED WARRANTIES, INCLUDING, BUT NOT
LIMITED TO, THE IMPLIED WARRANTIES OF MERCHANTABILITY AND FITNESS FOR
A PARTICULAR PURPOSE ARE DISCLAIMED. IN NO EVENT SHALL THE COPYRIGHT
OWNER OR CONTRIBUTORS BE LIABLE FOR ANY DIRECT, INDIRECT, INCIDENTAL,
SPECIAL, EXEMPLARY, OR CONSEQUENTIAL DAMAGES (INCLUDING, BUT NOT
LIMITED TO, PROCUREMENT OF SUBSTITUTE GOODS OR SERVICES; LOSS OF USE,
DATA, OR PROFITS; OR BUSINESS INTERRUPTION) HOWEVER CAUSED AND ON ANY
THEORY OF LIABILITY, WHETHER IN CONTRACT, STRICT LIABILITY, OR TORT
(INCLUDING NEGLIGENCE OR OTHERWISE) ARISING IN ANY WAY OUT OF THE USE
OF THIS SOFTWARE, EVEN IF ADVISED OF THE POSSIBILITY OF SUCH DAMAGE.
 
 
BoringSSL uses the Chromium test infrastructure to run a continuous build,
trybots etc. The scripts which manage this, and the script for generating build
metadata, are under the Chromium license. Distributing code linked against
BoringSSL does not trigger this license.
 
Copyright 2015 The Chromium Authors. All rights reserved.
 
Redistribution and use in source and binary forms, with or without
modification, are permitted provided that the following conditions are
met:
 
   * Redistributions of source code must retain the above copyright
notice, this list of conditions and the following disclaimer.
   * Redistributions in binary form must reproduce the above
copyright notice, this list of conditions and the following disclaimer
in the documentation and/or other materials provided with the
distribution.
   * Neither the name of Google Inc. nor the names of its
contributors may be used to endorse or promote products derived from
this software without specific prior written permission.
 
THIS SOFTWARE IS PROVIDED BY THE COPYRIGHT HOLDERS AND CONTRIBUTORS
"AS IS" AND ANY EXPRESS OR IMPLIED WARRANTIES, INCLUDING, BUT NOT
LIMITED TO, THE IMPLIED WARRANTIES OF MERCHANTABILITY AND FITNESS FOR
A PARTICULAR PURPOSE ARE DISCLAIMED. IN NO EVENT SHALL THE COPYRIGHT
OWNER OR CONTRIBUTORS BE LIABLE FOR ANY DIRECT, INDIRECT, INCIDENTAL,
SPECIAL, EXEMPLARY, OR CONSEQUENTIAL DAMAGES (INCLUDING, BUT NOT
LIMITED TO, PROCUREMENT OF SUBSTITUTE GOODS OR SERVICES; LOSS OF USE,
DATA, OR PROFITS; OR BUSINESS INTERRUPTION) HOWEVER CAUSED AND ON ANY
THEORY OF LIABILITY, WHETHER IN CONTRACT, STRICT LIABILITY, OR TORT
(INCLUDING NEGLIGENCE OR OTHERWISE) ARISING IN ANY WAY OUT OF THE USE
OF THIS SOFTWARE, EVEN IF ADVISED OF THE POSSIBILITY OF SUCH DAMAGE.
 
 
Apache 2.0 license for AWS-LC content
-------------------------------------
 
 
                                 Apache License
                           Version 2.0, January 2004
                        http://www.apache.org/licenses/
 
   TERMS AND CONDITIONS FOR USE, REPRODUCTION, AND DISTRIBUTION
 
   1. Definitions.
 
      "License" shall mean the terms and conditions for use, reproduction,
      and distribution as defined by Sections 1 through 9 of this document.
 
      "Licensor" shall mean the copyright owner or entity authorized by
      the copyright owner that is granting the License.
 
      "Legal Entity" shall mean the union of the acting entity and all
      other entities that control, are controlled by, or are under common
      control with that entity. For the purposes of this definition,
      "control" means (i) the power, direct or indirect, to cause the
      direction or management of such entity, whether by contract or
      otherwise, or (ii) ownership of fifty percent (50%) or more of the
      outstanding shares, or (iii) beneficial ownership of such entity.
 
      "You" (or "Your") shall mean an individual or Legal Entity
      exercising permissions granted by this License.
 
      "Source" form shall mean the preferred form for making modifications,
      including but not limited to software source code, documentation
      source, and configuration files.
 
      "Object" form shall mean any form resulting from mechanical
      transformation or translation of a Source form, including but
      not limited to compiled object code, generated documentation,
      and conversions to other media types.
 
      "Work" shall mean the work of authorship, whether in Source or
      Object form, made available under the License, as indicated by a
      copyright notice that is included in or attached to the work
      (an example is provided in the Appendix below).
 
      "Derivative Works" shall mean any work, whether in Source or Object
      form, that is based on (or derived from) the Work and for which the
      editorial revisions, annotations, elaborations, or other modifications
      represent, as a whole, an original work of authorship. For the purposes
      of this License, Derivative Works shall not include works that remain
      separable from, or merely link (or bind by name) to the interfaces of,
      the Work and Derivative Works thereof.
 
      "Contribution" shall mean any work of authorship, including
      the original version of the Work and any modifications or additions
      to that Work or Derivative Works thereof, that is intentionally
      submitted to Licensor for inclusion in the Work by the copyright owner
      or by an individual or Legal Entity authorized to submit on behalf of
      the copyright owner. For the purposes of this definition, "submitted"
      means any form of electronic, verbal, or written communication sent
      to the Licensor or its representatives, including but not limited to
      communication on electronic mailing lists, source code control systems,
      and issue tracking systems that are managed by, or on behalf of, the
      Licensor for the purpose of discussing and improving the Work, but
      excluding communication that is conspicuously marked or otherwise
      designated in writing by the copyright owner as "Not a Contribution."
 
      "Contributor" shall mean Licensor and any individual or Legal Entity
      on behalf of whom a Contribution has been received by Licensor and
      subsequently incorporated within the Work.
 
   2. Grant of Copyright License. Subject to the terms and conditions of
      this License, each Contributor hereby grants to You a perpetual,
      worldwide, non-exclusive, no-charge, royalty-free, irrevocable
      copyright license to reproduce, prepare Derivative Works of,
      publicly display, publicly perform, sublicense, and distribute the
      Work and such Derivative Works in Source or Object form.
 
   3. Grant of Patent License. Subject to the terms and conditions of
      this License, each Contributor hereby grants to You a perpetual,
      worldwide, non-exclusive, no-charge, royalty-free, irrevocable
      (except as stated in this section) patent license to make, have made,
      use, offer to sell, sell, import, and otherwise transfer the Work,
      where such license applies only to those patent claims licensable
      by such Contributor that are necessarily infringed by their
      Contribution(s) alone or by combination of their Contribution(s)
      with the Work to which such Contribution(s) was submitted. If You
      institute patent litigation against any entity (including a
      cross-claim or counterclaim in a lawsuit) alleging that the Work
      or a Contribution incorporated within the Work constitutes direct
      or contributory patent infringement, then any patent licenses
      granted to You under this License for that Work shall terminate
      as of the date such litigation is filed.
 
   4. Redistribution. You may reproduce and distribute copies of the
      Work or Derivative Works thereof in any medium, with or without
      modifications, and in Source or Object form, provided that You
      meet the following conditions:
 
      (a) You must give any other recipients of the Work or
          Derivative Works a copy of this License; and
 
      (b) You must cause any modified files to carry prominent notices
          stating that You changed the files; and
 
      (c) You must retain, in the Source form of any Derivative Works
          that You distribute, all copyright, patent, trademark, and
          attribution notices from the Source form of the Work,
          excluding those notices that do not pertain to any part of
          the Derivative Works; and
 
      (d) If the Work includes a "NOTICE" text file as part of its
          distribution, then any Derivative Works that You distribute must
          include a readable copy of the attribution notices contained
          within such NOTICE file, excluding those notices that do not
          pertain to any part of the Derivative Works, in at least one
          of the following places: within a NOTICE text file distributed
          as part of the Derivative Works; within the Source form or
          documentation, if provided along with the Derivative Works; or,
          within a display generated by the Derivative Works, if and
          wherever such third-party notices normally appear. The contents
          of the NOTICE file are for informational purposes only and
          do not modify the License. You may add Your own attribution
          notices within Derivative Works that You distribute, alongside
          or as an addendum to the NOTICE text from the Work, provided
          that such additional attribution notices cannot be construed
          as modifying the License.
 
      You may add Your own copyright statement to Your modifications and
      may provide additional or different license terms and conditions
      for use, reproduction, or distribution of Your modifications, or
      for any such Derivative Works as a whole, provided Your use,
      reproduction, and distribution of the Work otherwise complies with
      the conditions stated in this License.
 
   5. Submission of Contributions. Unless You explicitly state otherwise,
      any Contribution intentionally submitted for inclusion in the Work
      by You to the Licensor shall be under the terms and conditions of
      this License, without any additional terms or conditions.
      Notwithstanding the above, nothing herein shall supersede or modify
      the terms of any separate license agreement you may have executed
      with Licensor regarding such Contributions.
 
   6. Trademarks. This License does not grant permission to use the trade
      names, trademarks, service marks, or product names of the Licensor,
      except as required for reasonable and customary use in describing the
      origin of the Work and reproducing the content of the NOTICE file.
 
   7. Disclaimer of Warranty. Unless required by applicable law or
      agreed to in writing, Licensor provides the Work (and each
      Contributor provides its Contributions) on an "AS IS" BASIS,
      WITHOUT WARRANTIES OR CONDITIONS OF ANY KIND, either express or
      implied, including, without limitation, any warranties or conditions
      of TITLE, NON-INFRINGEMENT, MERCHANTABILITY, or FITNESS FOR A
      PARTICULAR PURPOSE. You are solely responsible for determining the
      appropriateness of using or redistributing the Work and assume any
      risks associated with Your exercise of permissions under this License.
 
   8. Limitation of Liability. In no event and under no legal theory,
      whether in tort (including negligence), contract, or otherwise,
      unless required by applicable law (such as deliberate and grossly
      negligent acts) or agreed to in writing, shall any Contributor be
      liable to You for damages, including any direct, indirect, special,
      incidental, or consequential damages of any character arising as a
      result of this License or out of the use or inability to use the
      Work (including but not limited to damages for loss of goodwill,
      work stoppage, computer failure or malfunction, or any and all
      other commercial damages or losses), even if such Contributor
      has been advised of the possibility of such damages.
 
   9. Accepting Warranty or Additional Liability. While redistributing
      the Work or Derivative Works thereof, You may choose to offer,
      and charge a fee for, acceptance of support, warranty, indemnity,
      or other liability obligations and/or rights consistent with this
      License. However, in accepting such obligations, You may act only
      on Your own behalf and on Your sole responsibility, not on behalf
      of any other Contributor, and only if You agree to indemnify,
      defend, and hold each Contributor harmless for any liability
      incurred by, or claims asserted against, such Contributor by reason
      of your accepting any such warranty or additional liability.
 
   END OF TERMS AND CONDITIONS


ISC license for AWS-LC content
-------------------------------------


Copyright Amazon.com, Inc. or its affiliates.

Permission to use, copy, modify, and/or distribute this software for any
purpose with or without fee is hereby granted, provided that the above
copyright notice and this permission notice appear in all copies.

THE SOFTWARE IS PROVIDED "AS IS" AND THE AUTHOR DISCLAIMS ALL WARRANTIES
WITH REGARD TO THIS SOFTWARE INCLUDING ALL IMPLIED WARRANTIES OF
MERCHANTABILITY AND FITNESS. IN NO EVENT SHALL THE AUTHOR BE LIABLE FOR
ANY SPECIAL, DIRECT, INDIRECT, OR CONSEQUENTIAL DAMAGES OR ANY DAMAGES
WHATSOEVER RESULTING FROM LOSS OF USE, DATA OR PROFITS, WHETHER IN AN
ACTION OF CONTRACT, NEGLIGENCE OR OTHER TORTIOUS ACTION, ARISING OUT OF
OR IN CONNECTION WITH THE USE OR PERFORMANCE OF THIS SOFTWARE.<|MERGE_RESOLUTION|>--- conflicted
+++ resolved
@@ -204,13 +204,8 @@
    products derived from this software without specific prior
    written permission.
 
-<<<<<<< HEAD
 The code in crypto/kyber/pqcrystals-kyber_kyber512_ref and
 crypto/kyber/pqcrystals-dilithium_dilithium3_ref carry the
-=======
-
-The code in crypto/kyber/pqcrystals-kyber_kyber512_ref carries the
->>>>>>> d520f2af
 Public Domain license:
 
 Public Domain (https://creativecommons.org/share-your-work/public-domain/cc0/)
