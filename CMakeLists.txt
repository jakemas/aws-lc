cmake_minimum_required(VERSION 2.8.12)

# Defer enabling C and CXX languages.
project(AWSLC NONE)

if(MSVC)
  # On Windows, prefer cl over gcc if both are available. By default most of
  # the CMake generators prefer gcc, even on Windows.
  set(CMAKE_GENERATOR_CC cl)
endif()

include(sources.cmake)

if(POLICY CMP0077)
  cmake_policy(SET CMP0077 NEW) #option does nothing when a normal variable of the same name exists.
endif()

option(BUILD_TESTING "Build all test targets for AWS-LC" ON)
option(BUILD_LIBSSL "Build libssl for AWS-LC" ON)
option(DISABLE_PERL "Disable Perl for AWS-LC" OFF)
option(DISABLE_GO "Disable Go for AWS-LC" OFF)

enable_language(C)

# Tests and libssl both require the CXX language to be enabled. If a consumer
# chooses to disable building the tests and libssl, do not enable CXX
if(BUILD_TESTING OR BUILD_LIBSSL)
  enable_language(CXX)
endif()

if(CMAKE_C_COMPILER_ID MATCHES "Clang")
  set(CLANG 1)
elseif(CMAKE_C_COMPILER_ID MATCHES "GNU")
  set(GCC 1)
endif()

# This is a dummy target which all other targets depend on (manually - see other
# CMakeLists.txt files). This gives us a hook to add any targets which need to
# run before all other targets.
add_custom_target(global_target)

if (UNIX AND NOT APPLE)
  include(GNUInstallDirs)
elseif(NOT DEFINED CMAKE_INSTALL_LIBDIR)
  set(CMAKE_INSTALL_LIBDIR "lib")
  set(CMAKE_INSTALL_INCLUDEDIR "include")
  set(CMAKE_INSTALL_BINDIR "bin")
endif()

install(DIRECTORY include/openssl
        DESTINATION ${CMAKE_INSTALL_INCLUDEDIR}
        COMPONENT Development
)

if(ANDROID)
  # Android-NDK CMake files reconfigure the path and so Go and Perl won't be
  # found. However, ninja will still find them in $PATH if we just name them.
  if(NOT DISABLE_PERL AND NOT PERL_EXECUTABLE)
    set(PERL_EXECUTABLE "perl")
  endif()
  if(NOT DISABLE_GO AND NOT GO_EXECUTABLE)
    set(GO_EXECUTABLE "go")
  endif()
else()
  if(NOT DISABLE_PERL)
    find_package(Perl)
  endif()
  if(NOT DISABLE_GO)
    find_program(GO_EXECUTABLE go)
  endif()
endif()

if("${CMAKE_SYSTEM_NAME}" STREQUAL "Linux" AND NOT CMAKE_CROSSCOMPILING)
  find_package(PkgConfig QUIET)
  if (PkgConfig_FOUND)
    pkg_check_modules(LIBUNWIND libunwind-generic)
    if(LIBUNWIND_FOUND)
      add_definitions(-DBORINGSSL_HAVE_LIBUNWIND)
    else()
      message("libunwind not found. Disabling unwind tests.")
    endif()
  else()
    message("pkgconfig not found. Disabling unwind tests.")
  endif()
endif()

if(NOT GO_EXECUTABLE)
  message(STATUS "Go not found. Disabling some code generation and using pre-generated code in generated-src/")
endif()
if (NOT PERL_EXECUTABLE)
  message(STATUS "Perl not found. Disabling some code generation and using pre-generated code in generated-src/")
endif()

if(NOT PERL_EXECUTABLE OR NOT GO_EXECUTABLE)
  set(GENERATE_CODE_ROOT "${CMAKE_CURRENT_SOURCE_DIR}/generated-src")
endif()

if(USE_CUSTOM_LIBCXX)
  set(BORINGSSL_ALLOW_CXX_RUNTIME 1)
endif()

if(BORINGSSL_ALLOW_CXX_RUNTIME)
  add_definitions(-DBORINGSSL_ALLOW_CXX_RUNTIME)
endif()

string(TOLOWER "${CMAKE_BUILD_TYPE}" CMAKE_BUILD_TYPE_LOWER)
if(NOT FIPS)
  if("${CMAKE_BUILD_TYPE_LOWER}" STREQUAL "relwithassert" OR
     NOT CMAKE_BUILD_TYPE_LOWER MATCHES "rel")
    add_definitions(-DBORINGSSL_DISPATCH_TEST)
    # CMake automatically connects include_directories to the NASM
    # command-line, but not add_definitions.
    set(CMAKE_ASM_NASM_FLAGS "${CMAKE_ASM_NASM_FLAGS} -DBORINGSSL_DISPATCH_TEST")
  elseif(CMAKE_BUILD_TYPE_LOWER MATCHES "rel")
    add_definitions(-DBORINGSSL_RELEASE_BUILD)
  endif()
endif()

# Add a RelWithAsserts build configuration. It is the same as Release, except it
# does not define NDEBUG, so asserts run.
foreach(VAR CMAKE_C_FLAGS CMAKE_CXX_FLAGS CMAKE_ASM_FLAGS)
  string(REGEX REPLACE "(^| )[/-]DNDEBUG( |$)" " " "${VAR}_RELWITHASSERTS"
         "${${VAR}_RELEASE}")
endforeach()

if(BORINGSSL_PREFIX AND BORINGSSL_PREFIX_SYMBOLS AND GO_EXECUTABLE)
  add_definitions(-DBORINGSSL_PREFIX=${BORINGSSL_PREFIX})
  # CMake automatically connects include_directories to the NASM command-line,
  # but not add_definitions.
  set(CMAKE_ASM_NASM_FLAGS "${CMAKE_ASM_NASM_FLAGS} -DBORINGSSL_PREFIX=${BORINGSSL_PREFIX}")

  # Use "symbol_prefix_include" to store generated header files
  include_directories(${CMAKE_CURRENT_BINARY_DIR}/symbol_prefix_include)
  add_custom_command(
    OUTPUT symbol_prefix_include/boringssl_prefix_symbols.h
           symbol_prefix_include/boringssl_prefix_symbols_asm.h
           symbol_prefix_include/boringssl_prefix_symbols_nasm.inc
    COMMAND ${CMAKE_COMMAND} -E make_directory ${CMAKE_CURRENT_BINARY_DIR}/symbol_prefix_include
    COMMAND ${GO_EXECUTABLE} run ${CMAKE_CURRENT_SOURCE_DIR}/util/make_prefix_headers.go -out ${CMAKE_CURRENT_BINARY_DIR}/symbol_prefix_include ${BORINGSSL_PREFIX_SYMBOLS}
    DEPENDS util/make_prefix_headers.go
            ${CMAKE_BINARY_DIR}/${BORINGSSL_PREFIX_SYMBOLS})

  # add_dependencies needs a target, not a file, so we add an intermediate
  # target.
  add_custom_target(
    boringssl_prefix_symbols
    DEPENDS symbol_prefix_include/boringssl_prefix_symbols.h
            symbol_prefix_include/boringssl_prefix_symbols_asm.h
            symbol_prefix_include/boringssl_prefix_symbols_nasm.inc)
  add_dependencies(global_target boringssl_prefix_symbols)
elseif(BORINGSSL_PREFIX OR BORINGSSL_PREFIX_SYMBOLS)
  message(FATAL_ERROR "Must specify both or neither of BORINGSSL_PREFIX and BORINGSSL_PREFIX_SYMBOLS")
elseif((BORINGSSL_PREFIX AND BORINGSSL_PREFIX_SYMBOLS) AND NOT GO_EXECUTABLE)
  message(FATAL_ERROR "Must have Go installed when using BORINGSSL_PREFIX and BORINGSSL_PREFIX_SYMBOLS")
endif()

if("${CMAKE_SYSTEM_NAME}" STREQUAL "Emscripten")
  set(EMSCRIPTEN 1)
endif()

macro(check_compiler file_to_test flag_to_set)
  try_compile(
          RESULT
          ${CMAKE_BINARY_DIR}
          SOURCES "${CMAKE_CURRENT_LIST_DIR}/tests/compiler_features_tests/${file_to_test}"
          COMPILE_DEFINITIONS "-Werror"
          OUTPUT_VARIABLE ERROR_MESSAGE)
  if(RESULT)
    set(C_CXX_FLAGS "${C_CXX_FLAGS} -D${flag_to_set}")
    message(STATUS "Test ${file_to_test} passed, enabling ${flag_to_set}")
  else()
    message(STATUS "Test ${file_to_test} failed, NOT enabling ${flag_to_set}:")
    message(STATUS "    ${ERROR_MESSAGE}")
  endif()
endmacro()

macro(check_run file_to_test flag_to_set compile_flags)
  message(STATUS "Run check_run file_to_test '${file_to_test}', "
          "flag_to_set '${flag_to_set}', "
          "and compile_flags '${compile_flags}'.")
  try_run(
          ${flag_to_set}
          COMPILE_RESULT
          "${CMAKE_CURRENT_BINARY_DIR}"
          "${CMAKE_CURRENT_LIST_DIR}/tests/compiler_features_tests/${file_to_test}"
          COMPILE_DEFINITIONS "${compile_flags}"
          OUTPUT_VARIABLE COMPILE_AND_RUN_OUTPUT)
  if (NOT COMPILE_RESULT)
    message(WARNING "COMPILE_AND_RUN_OUTPUT ${COMPILE_AND_RUN_OUTPUT}")
  endif()
endmacro()

# Detect if memcmp is wrongly stripped like strcmp.
# If exists, let CMake generate a warning.
# memcmp bug link https://gcc.gnu.org/bugzilla/show_bug.cgi?id=95189.
if (GCC)
  # CMake try_run requires these variables must be preset.
  # https://cmake.org/cmake/help/latest/command/try_run.html
  set(MEMCMP_INVALID_STRIPPED "")
  set(MEMCMP_INVALID_STRIPPED__TRYRUN_OUTPUT "")
  if (CMAKE_BUILD_TYPE_LOWER MATCHES "release")
    # CMAKE_C_FLAGS_RELEASE enables `-O3`.
    check_run(memcmp_invalid_stripped_check.c MEMCMP_INVALID_STRIPPED "${CMAKE_C_FLAGS_RELEASE}")
  elseif(CMAKE_BUILD_TYPE_LOWER MATCHES "relwithdebinfo")
    # CMAKE_C_FLAGS_RELEASE enables `-O2`.
    check_run(memcmp_invalid_stripped_check.c MEMCMP_INVALID_STRIPPED "${CMAKE_C_FLAGS_RELWITHDEBINFO}")
  endif()

  if (MEMCMP_INVALID_STRIPPED)
    message(WARNING "Currently, GCC ${CMAKE_C_COMPILER_VERSION} is not supported due to a memcmp related bug reported in "
            "https://gcc.gnu.org/bugzilla/show_bug.cgi?id=95189.\n"
            "We strongly recommend against using the GCC ${CMAKE_C_COMPILER_VERSION} compiler.")
  endif ()
endif ()

if(GCC OR CLANG)
  check_compiler("stdalign_check.c" AWS_LC_STDALIGN_AVAILABLE)
  check_compiler("builtin_swap_check.c" AWS_LC_BUILTIN_SWAP_SUPPORTED)
  if(FIPS)
    check_compiler("linux_u32.c" AWS_LC_URANDOM_U32)
  endif()
  # Note clang-cl is odd and sets both CLANG and MSVC. We base our configuration
  # primarily on our normal Clang one.
  set(CMAKE_C_FLAGS "${CMAKE_C_FLAGS} -std=c99")

  # TODO(CryptoAlg-759): enable '-Wpedantic' if awslc has to follow c99 spec.
  if(CLANG OR (GCC AND CMAKE_C_COMPILER_VERSION VERSION_GREATER "4.1.2"))
    # GCC 4.1.2 and below do not support all of these flags or they raise false positives.
    set(CMAKE_C_FLAGS "${CMAKE_C_FLAGS} -fvisibility=hidden -Wall -Wextra -Wno-unused-parameter -Werror")
    set(CMAKE_C_FLAGS "${CMAKE_C_FLAGS} -Wunused -Wcomment -Wchar-subscripts -Wuninitialized -Wshadow")
    set(CMAKE_C_FLAGS "${CMAKE_C_FLAGS} -Wwrite-strings -Wformat-security -Wunused-result")
    set(C_CXX_FLAGS "${C_CXX_FLAGS} -Wvla")
  endif()

  if(GCC AND CMAKE_C_COMPILER_VERSION VERSION_GREATER "8")
    # GCC 8.x added a warning called -Wcast-function-type to the -Wextra umbrella.
    set(CMAKE_C_FLAGS "${CMAKE_C_FLAGS} -Wno-cast-function-type")
  endif()

  set(C_CXX_FLAGS "${C_CXX_FLAGS} -Werror -Wformat=2 -Wsign-compare -Wmissing-field-initializers -Wwrite-strings")
  if(MSVC)
    # clang-cl sets different default warnings than clang. It also treats -Wall
    # as -Weverything, to match MSVC. Instead -W3 is the alias for -Wall.
    # See http://llvm.org/viewvc/llvm-project?view=revision&revision=319116
    set(C_CXX_FLAGS "${C_CXX_FLAGS} -W3 -Wno-unused-parameter -fmsc-version=1900")
    # googletest suppresses warning C4996 via a pragma, but clang-cl does not
    # honor it. Suppress it here to compensate. See https://crbug.com/772117.
    set(C_CXX_FLAGS "${C_CXX_FLAGS} -Wno-deprecated-declarations")
  else()
    if(EMSCRIPTEN)
      # emscripten's emcc/clang does not accept the "-ggdb" flag.
      set(C_CXX_FLAGS "${C_CXX_FLAGS} -g")
    else()
      set(C_CXX_FLAGS "${C_CXX_FLAGS} -ggdb")
    endif()

    set(C_CXX_FLAGS "${C_CXX_FLAGS} -Wall -fvisibility=hidden -fno-common")
  endif()

  if(CLANG)
    set(C_CXX_FLAGS "${C_CXX_FLAGS} -Wnewline-eof -fcolor-diagnostics")
  elseif(CMAKE_C_COMPILER_VERSION VERSION_GREATER "4.1.2")
    # GCC (at least 4.8.4) has a bug where it'll find unreachable free() calls
    # and declare that the code is trying to free a stack pointer. GCC 4.1.2 and lower
    # doesn't support this flag and can't use it.
    set(C_CXX_FLAGS "${C_CXX_FLAGS} -Wno-free-nonheap-object")
  endif()

  if(CLANG OR NOT "7.0.0" VERSION_GREATER CMAKE_C_COMPILER_VERSION)
    set(C_CXX_FLAGS "${C_CXX_FLAGS} -Wimplicit-fallthrough")
  endif()

  set(CMAKE_C_FLAGS "${CMAKE_C_FLAGS} ${C_CXX_FLAGS} -Wmissing-prototypes -Wold-style-definition -Wstrict-prototypes")
  set(CMAKE_CXX_FLAGS "${CMAKE_CXX_FLAGS} ${C_CXX_FLAGS} -Wmissing-declarations")

  if(NOT MSVC)
    set(CMAKE_CXX_FLAGS "${CMAKE_CXX_FLAGS} -std=c++11")
    if(APPLE)
      set(CMAKE_CXX_FLAGS "${CMAKE_CXX_FLAGS} -stdlib=libc++")
    endif()
    if(NOT BORINGSSL_ALLOW_CXX_RUNTIME)
      set(CMAKE_CXX_FLAGS "${CMAKE_CXX_FLAGS} -fno-exceptions -fno-rtti")
    endif()
  endif()

  # In GCC, -Wmissing-declarations is the C++ spelling of -Wmissing-prototypes
  # and using the wrong one is an error. In Clang, -Wmissing-prototypes is the
  # spelling for both and -Wmissing-declarations is some other warning.
  #
  # https://gcc.gnu.org/onlinedocs/gcc-7.1.0/gcc/Warning-Options.html#Warning-Options
  # https://clang.llvm.org/docs/DiagnosticsReference.html#wmissing-prototypes
  # https://clang.llvm.org/docs/DiagnosticsReference.html#wmissing-declarations
  if(CLANG)
    set(CMAKE_CXX_FLAGS "${CMAKE_CXX_FLAGS} -Wmissing-prototypes")
  endif()

  if(GCC AND "4.8" VERSION_GREATER CMAKE_C_COMPILER_VERSION AND CMAKE_C_COMPILER_VERSION VERSION_GREATER "4.1.2")
    set(CMAKE_C_FLAGS "${CMAKE_C_FLAGS} -Wno-array-bounds")
  endif()

elseif(MSVC)
  set(MSVC_DISABLED_WARNINGS_LIST
      "C4061" # enumerator 'identifier' in switch of enum 'enumeration' is not
              # explicitly handled by a case label
              # Disable this because it flags even when there is a default.
      "C4100" # 'exarg' : unreferenced formal parameter
      "C4127" # conditional expression is constant
      "C4200" # nonstandard extension used : zero-sized array in
              # struct/union.
      "C4204" # nonstandard extension used: non-constant aggregate initializer
      "C4221" # nonstandard extension used : 'identifier' : cannot be
              # initialized using address of automatic variable
      "C4242" # 'function' : conversion from 'int' to 'uint8_t',
              # possible loss of data
      "C4244" # 'function' : conversion from 'int' to 'uint8_t',
              # possible loss of data
      "C4267" # conversion from 'size_t' to 'int', possible loss of data
      "C4371" # layout of class may have changed from a previous version of the
              # compiler due to better packing of member '...'
      "C4388" # signed/unsigned mismatch
      "C4296" # '>=' : expression is always true
      "C4350" # behavior change: 'std::_Wrap_alloc...'
      "C4365" # '=' : conversion from 'size_t' to 'int',
              # signed/unsigned mismatch
      "C4389" # '!=' : signed/unsigned mismatch
      "C4464" # relative include path contains '..'
      "C4510" # 'argument' : default constructor could not be generated
      "C4512" # 'argument' : assignment operator could not be generated
      "C4514" # 'function': unreferenced inline function has been removed
      "C4548" # expression before comma has no effect; expected expression with
              # side-effect" caused by FD_* macros.
      "C4610" # struct 'argument' can never be instantiated - user defined
              # constructor required.
      "C4623" # default constructor was implicitly defined as deleted
      "C4625" # copy constructor could not be generated because a base class
              # copy constructor is inaccessible or deleted
      "C4626" # assignment operator could not be generated because a base class
              # assignment operator is inaccessible or deleted
      "C4628" # digraphs not supported with -Ze
      "C4668" # 'symbol' is not defined as a preprocessor macro, replacing with
              # '0' for 'directives'
              # Disable this because GTest uses it everywhere.
      "C4706" # assignment within conditional expression
      "C4710" # 'function': function not inlined
      "C4711" # function 'function' selected for inline expansion
      "C4800" # 'int' : forcing value to bool 'true' or 'false'
              # (performance warning)
      "C4820" # 'bytes' bytes padding added after construct 'member_name'
      "C5026" # move constructor was implicitly defined as deleted
      "C5027" # move assignment operator was implicitly defined as deleted
      "C5045" # Compiler will insert Spectre mitigation for memory load if
              # /Qspectre switch specified
      )
  set(MSVC_LEVEL4_WARNINGS_LIST
      # See https://connect.microsoft.com/VisualStudio/feedback/details/1217660/warning-c4265-when-using-functional-header
      "C4265" # class has virtual functions, but destructor is not virtual
      )
  string(REPLACE "C" " -wd" MSVC_DISABLED_WARNINGS_STR
                            ${MSVC_DISABLED_WARNINGS_LIST})
  string(REPLACE "C" " -w4" MSVC_LEVEL4_WARNINGS_STR
                            ${MSVC_LEVEL4_WARNINGS_LIST})
  set(CMAKE_C_FLAGS   "-utf-8 -Wall -WX ${MSVC_DISABLED_WARNINGS_STR} ${MSVC_LEVEL4_WARNINGS_STR}")
  set(CMAKE_CXX_FLAGS "-utf-8 -Wall -WX ${MSVC_DISABLED_WARNINGS_STR} ${MSVC_LEVEL4_WARNINGS_STR}")
endif()

if(WIN32)
  add_definitions(-D_HAS_EXCEPTIONS=0)
  add_definitions(-DWIN32_LEAN_AND_MEAN)
  add_definitions(-DNOMINMAX)
  # Allow use of fopen.
  add_definitions(-D_CRT_SECURE_NO_WARNINGS)
  # VS 2017 and higher supports STL-only warning suppressions.
  # A bug in CMake < 3.13.0 may cause the space in this value to
  # cause issues when building with NASM. In that case, update CMake.
  add_definitions("-D_STL_EXTRA_DISABLED_WARNINGS=4774 4987")
endif()

if((GCC AND CMAKE_C_COMPILER_VERSION VERSION_GREATER "4.9.99") OR
   CLANG)
  set(CMAKE_C_FLAGS "${CMAKE_C_FLAGS} -Wshadow")
  set(CMAKE_CXX_FLAGS "${CMAKE_CXX_FLAGS} -Wshadow")
endif()

# pthread_rwlock_t requires a feature flag.
if(NOT WIN32)
  set(CMAKE_C_FLAGS "${CMAKE_C_FLAGS} -D_XOPEN_SOURCE=700")
endif()

if(FUZZ)
  if(NOT CLANG)
    message(FATAL_ERROR "You need to build with Clang for fuzzing to work")
  endif()

  if(CMAKE_C_COMPILER_VERSION VERSION_LESS "6.0.0")
    message(FATAL_ERROR "You need Clang ≥ 6.0.0")
  endif()

  add_definitions(-DBORINGSSL_UNSAFE_DETERMINISTIC_MODE)
  set(RUNNER_ARGS "-deterministic")

  if(NOT NO_FUZZER_MODE)
    add_definitions(-DBORINGSSL_UNSAFE_FUZZER_MODE)
    set(RUNNER_ARGS ${RUNNER_ARGS} "-fuzzer" "-shim-config" "fuzzer_mode.json")
  endif()

  set(CMAKE_C_FLAGS "${CMAKE_C_FLAGS} -fsanitize=address,fuzzer-no-link -fsanitize-coverage=edge,indirect-calls")
  set(CMAKE_CXX_FLAGS "${CMAKE_CXX_FLAGS} -fsanitize=address,fuzzer-no-link -fsanitize-coverage=edge,indirect-calls")
endif()

add_definitions(-DBORINGSSL_IMPLEMENTATION)

if(BUILD_SHARED_LIBS)
  add_definitions(-DBORINGSSL_SHARED_LIBRARY)
  # Enable position-independent code globally. This is needed because
  # some library targets are OBJECT libraries.
  set(CMAKE_POSITION_INDEPENDENT_CODE TRUE)
elseif(NOT DEFINED CMAKE_POSITION_INDEPENDENT_CODE)
  set(CMAKE_POSITION_INDEPENDENT_CODE TRUE)
endif()

if(MSAN)
  if(NOT CLANG)
    message(FATAL_ERROR "Cannot enable MSAN unless using Clang")
  endif()

  if(ASAN)
    message(FATAL_ERROR "ASAN and MSAN are mutually exclusive")
  endif()

  set(CMAKE_C_FLAGS "${CMAKE_C_FLAGS} -fsanitize=memory -fsanitize-memory-track-origins -fno-omit-frame-pointer")
  set(CMAKE_CXX_FLAGS "${CMAKE_CXX_FLAGS} -fsanitize=memory -fsanitize-memory-track-origins -fno-omit-frame-pointer")
  set(CMAKE_ASM_FLAGS "${CMAKE_ASM_FLAGS} -fsanitize=memory -fsanitize-memory-track-origins -fno-omit-frame-pointer")
endif()

if(ASAN)
  if(NOT CLANG)
    message(FATAL_ERROR "Cannot enable ASAN unless using Clang")
  endif()

  set(CMAKE_C_FLAGS "${CMAKE_C_FLAGS} -fsanitize=address -fsanitize-address-use-after-scope -fno-omit-frame-pointer")
  set(CMAKE_CXX_FLAGS "${CMAKE_CXX_FLAGS} -fsanitize=address -fsanitize-address-use-after-scope -fno-omit-frame-pointer")
endif()

if(CFI)
  if(NOT CLANG)
    message(FATAL_ERROR "Cannot enable CFI unless using Clang")
  endif()

  set(CMAKE_C_FLAGS "${CMAKE_C_FLAGS} -fsanitize=cfi -fno-sanitize-trap=cfi -flto=thin")
  set(CMAKE_CXX_FLAGS "${CMAKE_CXX_FLAGS} -fsanitize=cfi -fno-sanitize-trap=cfi -flto=thin")
  # We use Chromium's copy of clang, which requires -fuse-ld=lld if building
  # with -flto. That, in turn, can't handle -ggdb.
  set(CMAKE_EXE_LINKER_FLAGS "${CMAKE_EXE_LINKER_FLAGS} -fuse-ld=lld")
  string(REPLACE "-ggdb" "-g" CMAKE_C_FLAGS "${CMAKE_C_FLAGS}")
  string(REPLACE "-ggdb" "-g" CMAKE_CXX_FLAGS "${CMAKE_CXX_FLAGS}")
  # -flto causes object files to contain LLVM bitcode. Mixing those with
  # assembly output in the same static library breaks the linker.
  set(OPENSSL_NO_ASM "1")
endif()

if(TSAN)
  if(NOT CLANG)
    message(FATAL_ERROR "Cannot enable TSAN unless using Clang")
  endif()

  set(CMAKE_C_FLAGS "${CMAKE_C_FLAGS} -fsanitize=thread")
  set(CMAKE_CXX_FLAGS "${CMAKE_CXX_FLAGS} -fsanitize=thread")
  set(CMAKE_EXE_LINKER_FLAGS "${CMAKE_EXE_LINKER_FLAGS} -fsanitize=thread")
endif()

if(UBSAN)
  if(NOT CLANG)
    message(FATAL_ERROR "Cannot enable UBSAN unless using Clang")
  endif()

  set(CMAKE_C_FLAGS "${CMAKE_C_FLAGS} -fsanitize=undefined")
  set(CMAKE_CXX_FLAGS "${CMAKE_CXX_FLAGS} -fsanitize=undefined")
  set(CMAKE_EXE_LINKER_FLAGS "${CMAKE_EXE_LINKER_FLAGS} -fsanitize=undefined")

  if(NOT UBSAN_RECOVER)
    set(CMAKE_C_FLAGS "${CMAKE_C_FLAGS} -fno-sanitize-recover=undefined")
    set(CMAKE_CXX_FLAGS "${CMAKE_CXX_FLAGS} -fno-sanitize-recover=undefined")
    set(CMAKE_EXE_LINKER_FLAGS "${CMAKE_EXE_LINKER_FLAGS} -fno-sanitize-recover=undefined")
  endif()
endif()

if(GCOV)
  set(CMAKE_C_FLAGS "${CMAKE_C_FLAGS} -fprofile-arcs -ftest-coverage")
  set(CMAKE_CXX_FLAGS "${CMAKE_CXX_FLAGS} -fprofile-arcs -ftest-coverage")
endif()

if(FIPS)
  add_subdirectory(third_party/jitterentropy)
endif()

if(FIPS AND (NOT GO_EXECUTABLE OR NOT PERL_EXECUTABLE))
  message(FATAL_ERROR "Building AWS-LC for FIPS requires Go and Perl")
endif()

if(FIPS)
  add_definitions(-DBORINGSSL_FIPS)
  # DISABLE_GETAUXVAL builds the object file - bcm.o(the fips module) without
  # the reference to `getauxval` on the Linux platforms(e.g. AL2 and Ubuntu 20.04).
  # The `bcm.o` will be used later in another build on old Linux platforms where glibc
  # prior to 2.16 does not have `getauxval` and `sys/auxv.h`.
  # Warn: DISABLE_GETAUXVAL is currently only tested in the `shared` build on `x86_64`.
  if(DISABLE_GETAUXVAL)
    message(STATUS "NO_GETAUXVAL is enabled.")
    add_definitions(-DNO_GETAUXVAL)
  endif()
  if(FIPS_BREAK_TEST)
    add_definitions("-DBORINGSSL_FIPS_BREAK_${FIPS_BREAK_TEST}=1")
  endif()
  # The FIPS integrity check does not work for ASan and MSan builds.
  if(NOT ASAN AND NOT MSAN)
    if(BUILD_SHARED_LIBS)
      set(FIPS_SHARED "1")
    else()
      set(FIPS_DELOCATE "1")
    endif()
  endif()
  # Perform some validation when FIPS_VENDOR_AFFIRM_BCM_O_PATH is provided.
  # Warn:
  # aws-lc FIPS validation only covers AL2 and Ubuntu 20.04.
  # FIPS_VENDOR_AFFIRM_BCM_O_PATH is to provide prebuilt bcm.o on some old Linux platforms.
  if(FIPS_VENDOR_AFFIRM_BCM_O_PATH)
    if(NOT BUILD_SHARED_LIBS)
      message(FATAL_ERROR "FIPS_VENDOR_AFFIRM_BCM_O_PATH currently only supports build with BUILD_SHARED_LIBS=1.")
    endif()
    if(NOT GCC)
      message(FATAL_ERROR "FIPS_VENDOR_AFFIRM_BCM_O_PATH currently only supports build with GCC compiler.")
    endif()
    message(STATUS "FIPS_VENDOR_AFFIRM_BCM_O_PATH ${FIPS_VENDOR_AFFIRM_BCM_O_PATH} is provided.")
  endif()
  if(FIPS_SHARED)
    # The Android CMake files set -ffunction-sections and -fdata-sections,
    # which is incompatible with FIPS_SHARED.
    set(CMAKE_C_FLAGS
        "${CMAKE_C_FLAGS} -fno-function-sections -fno-data-sections")
    set(CMAKE_CXX_FLAGS
        "${CMAKE_CXX_FLAGS} -fno-function-sections -fno-data-sections")
  endif()
endif()

if(OPENSSL_SMALL)
  add_definitions(-DOPENSSL_SMALL)
endif()

if(CONSTANT_TIME_VALIDATION)
  add_definitions(-DBORINGSSL_CONSTANT_TIME_VALIDATION)
  # Asserts will often test secret data.
  add_definitions(-DNDEBUG)
endif()

function(go_executable dest package)
  set(godeps "${CMAKE_SOURCE_DIR}/util/godeps.go")
  if(CMAKE_VERSION VERSION_LESS "3.7" OR NOT CMAKE_GENERATOR STREQUAL "Ninja")
    # The DEPFILE parameter to add_custom_command is new as of CMake 3.7 and
    # only works with Ninja. Query the sources at configure time. Additionally,
    # everything depends on go.mod. That affects what external packages to use.
    execute_process(COMMAND ${GO_EXECUTABLE} run ${godeps} -format cmake
                            -pkg ${package}
                    WORKING_DIRECTORY ${CMAKE_CURRENT_SOURCE_DIR}
                    OUTPUT_VARIABLE sources
                    RESULT_VARIABLE godeps_result)
    add_custom_command(OUTPUT ${dest}
                       COMMAND ${GO_EXECUTABLE} build
                               -o ${CMAKE_CURRENT_BINARY_DIR}/${dest} ${package}
                       WORKING_DIRECTORY ${CMAKE_CURRENT_SOURCE_DIR}
                       DEPENDS ${sources} ${CMAKE_SOURCE_DIR}/go.mod)
  else()
    # Ninja expects the target in the depfile to match the output. This is a
    # relative path from the build directory.
    string(LENGTH "${CMAKE_BINARY_DIR}" root_dir_length)
    math(EXPR root_dir_length "${root_dir_length} + 1")
    string(SUBSTRING "${CMAKE_CURRENT_BINARY_DIR}" ${root_dir_length} -1 target)
    set(target "${target}/${dest}")

    set(depfile "${CMAKE_CURRENT_BINARY_DIR}/${dest}.d")
    add_custom_command(OUTPUT ${dest}
                       COMMAND ${GO_EXECUTABLE} build
                               -o ${CMAKE_CURRENT_BINARY_DIR}/${dest} ${package}
                       COMMAND ${GO_EXECUTABLE} run ${godeps} -format depfile
                               -target ${target} -pkg ${package} -out ${depfile}
                       WORKING_DIRECTORY ${CMAKE_CURRENT_SOURCE_DIR}
                       DEPENDS ${godeps} ${CMAKE_SOURCE_DIR}/go.mod
                       DEPFILE ${depfile})
  endif()
endfunction()

# CMake's iOS support uses Apple's multiple-architecture toolchain. It takes an
# architecture list from CMAKE_OSX_ARCHITECTURES, leaves CMAKE_SYSTEM_PROCESSOR
# alone, and expects all architecture-specific logic to be conditioned within
# the source files rather than the build. This does not work for our assembly
# files, so we fix CMAKE_SYSTEM_PROCESSOR and only support single-architecture
# builds.
if(NOT OPENSSL_NO_ASM AND CMAKE_OSX_ARCHITECTURES)
  list(LENGTH CMAKE_OSX_ARCHITECTURES NUM_ARCHES)
  if(NOT NUM_ARCHES EQUAL 1)
    message(FATAL_ERROR "Universal binaries not supported.")
  endif()
  list(GET CMAKE_OSX_ARCHITECTURES 0 CMAKE_SYSTEM_PROCESSOR)
endif()

if(OPENSSL_NO_SSE2_FOR_TESTING)
  add_definitions(-DOPENSSL_NO_SSE2_FOR_TESTING)
endif()

if(OPENSSL_AARCH64_P256)
  add_definitions(-DOPENSSL_AARCH64_P256)
endif()

if(OPENSSL_NO_ASM)
  add_definitions(-DOPENSSL_NO_ASM)
  set(ARCH "generic")
elseif(CMAKE_SYSTEM_PROCESSOR MATCHES "x86_64|amd64|AMD64")
  # If ARCH is originally detected as 64-bit, perform an additional check
  # to determine whether to build as 32-bit or 64-bit. This happens in some
  # cases such as when building in Docker, where the host-level architecture is 64-bit
  # but the Docker image should result in building for a 32-bit architecture.
  if(CMAKE_SIZEOF_VOID_P EQUAL 8)
    set(ARCH "x86_64")
  else()
    set(ARCH "x86")
  endif()
elseif(CMAKE_SYSTEM_PROCESSOR MATCHES "x86|i386|i686")
  set(ARCH "x86")
elseif(CMAKE_SYSTEM_PROCESSOR MATCHES "arm64.*|ARM64|aarch64")
  set(ARCH "aarch64")
elseif(CMAKE_SYSTEM_PROCESSOR MATCHES "^arm*")
  set(ARCH "arm")
elseif(CMAKE_SYSTEM_PROCESSOR STREQUAL "mips")
  # Just to avoid the “unknown processor” error.
  set(ARCH "generic")
elseif(CMAKE_SYSTEM_PROCESSOR STREQUAL "ppc64le")
  set(ARCH "ppc64le")
else()
  message(FATAL_ERROR "Unknown processor:" ${CMAKE_SYSTEM_PROCESSOR})
endif()

if (ARCH STREQUAL "aarch64" AND CMAKE_BUILD_TYPE_LOWER MATCHES "rel")
  # Enable p256_nistz on ARMv8 (AArch64) by default
  add_definitions(-DOPENSSL_AARCH64_P256)
endif()

if(ANDROID AND NOT ANDROID_NDK_REVISION AND ARCH STREQUAL "arm")
  # The third-party Android-NDK CMake files somehow fail to set the -march flag
  # for assembly files. Without this flag, the compiler believes that it's
  # building for ARMv5.
  set(CMAKE_ASM_FLAGS "-march=${CMAKE_SYSTEM_PROCESSOR} ${CMAKE_ASM_FLAGS}")
endif()

if(USE_CUSTOM_LIBCXX)
  if(NOT CLANG)
    message(FATAL_ERROR "USE_CUSTOM_LIBCXX only supported with Clang")
  endif()

  # The docker images set an environement variable to the llvm project directory which the sandbox builds will use,
  # you can also pass in the llvm project path as a CMake parameter which takes precedance over the environment variable
  if(DEFINED ENV{LLVM_PROJECT_HOME} AND NOT LLVM_PROJECT_HOME)
    set(LLVM_PROJECT_HOME $ENV{LLVM_PROJECT_HOME})
  endif()

  if(NOT LLVM_PROJECT_HOME)
    message(FATAL "Could not find path to LLVM project, must set LLVM_PROJECT_HOME environment variable or pass in -DLLVM_PROJECT_HOME")
  endif()

  # CMAKE_CXX_FLAGS ends up in the linker flags as well, so use
  # add_compile_options. There does not appear to be a way to set
  # language-specific compile-only flags.
  add_compile_options("-nostdinc++")
  set(CMAKE_CXX_LINK_FLAGS "${CMAKE_CXX_LINK_FLAGS} -nostdlib++")
  include_directories(
    SYSTEM
<<<<<<< HEAD
    ${LLVM_PROJECT_HOME}/libcxx/include
    ${LLVM_PROJECT_HOME}/libcxxabi/include
=======
    util/bot/libcxx-config
    util/bot/libcxx/include
    util/bot/libcxxabi/include
>>>>>>> a9670a8b
  )

  # This is patterned after buildtools/third_party/libc++/BUILD.gn and
  # buildtools/third_party/libc++abi/BUILD.gn in Chromium.

  file(GLOB LIBCXX_SOURCES "${LLVM_PROJECT_HOME}/libcxx/src/*.cpp")
  file(GLOB LIBCXXABI_SOURCES "${LLVM_PROJECT_HOME}/libcxxabi/src/*.cpp")

  # This file is meant for exception-less builds.
  list(REMOVE_ITEM LIBCXXABI_SOURCES "${LLVM_PROJECT_HOME}/libcxxabi/src/cxa_noexception.cpp")

  # libc++ also defines new and delete.
  list(REMOVE_ITEM LIBCXXABI_SOURCES "${LLVM_PROJECT_HOME}/libcxxabi/src/stdlib_new_delete.cpp")
  if(TSAN)
    # ThreadSanitizer tries to intercept these symbols. Skip them to avoid
    # symbol conflicts.
    list(REMOVE_ITEM LIBCXXABI_SOURCES "${LLVM_PROJECT_HOME}/libcxxabi/src/cxa_guard.cpp")
  endif()

  add_library(libcxxabi ${LIBCXXABI_SOURCES})
  target_compile_definitions(
    libcxxabi PRIVATE
    -D_LIBCPP_ENABLE_CXX17_REMOVED_UNEXPECTED_FUNCTIONS
  )
  set_target_properties(libcxxabi PROPERTIES COMPILE_FLAGS "-Wno-missing-prototypes -Wno-implicit-fallthrough")
  # libc++abi depends on libc++ internal headers.
  set_property(TARGET libcxxabi APPEND PROPERTY INCLUDE_DIRECTORIES "${CMAKE_SOURCE_DIR}/util/bot/libcxx/src")

  add_library(libcxx ${LIBCXX_SOURCES})
  if(ASAN OR MSAN OR TSAN)
    # Sanitizers try to intercept new and delete.
    target_compile_definitions(
      libcxx PRIVATE
      -D_LIBCPP_DISABLE_NEW_DELETE_DEFINITIONS
    )
  endif()
  target_compile_definitions(
    libcxx PRIVATE
    -D_LIBCPP_BUILDING_LIBRARY
    -DLIBCXX_BUILDING_LIBCXXABI
  )
  target_link_libraries(libcxx libcxxabi)
endif()

if(BUILD_TESTING)
  # Add minimal googletest targets. The provided one has many side-effects, and
  # googletest has a very straightforward build.
  add_library(boringssl_gtest third_party/googletest/src/gtest-all.cc)
  target_include_directories(boringssl_gtest PRIVATE third_party/googletest)

  include_directories(third_party/googletest/include)

  # Declare a dummy target to build all unit tests. Test targets should inject
  # themselves as dependencies next to the target definition.
  add_custom_target(all_tests)

  # On Windows, CRYPTO_TEST_DATA is too long to fit in command-line limits.
  # TODO(davidben): CMake 3.12 has a list(JOIN) command. Use that when we've
  # updated the minimum version.
  set(EMBED_TEST_DATA_ARGS "")
  foreach(arg ${CRYPTO_TEST_DATA})
    set(EMBED_TEST_DATA_ARGS "${EMBED_TEST_DATA_ARGS}${arg}\n")
  endforeach()
  file(WRITE "${CMAKE_CURRENT_BINARY_DIR}/embed_test_data_args.txt"
      "${EMBED_TEST_DATA_ARGS}")

  if(GO_EXECUTABLE)
    add_custom_command(
        OUTPUT crypto_test_data.cc
        COMMAND ${GO_EXECUTABLE} run util/embed_test_data.go -file-list
        "${CMAKE_CURRENT_BINARY_DIR}/embed_test_data_args.txt" >
        "${CMAKE_CURRENT_BINARY_DIR}/crypto_test_data.cc"
        DEPENDS util/embed_test_data.go ${CRYPTO_TEST_DATA}
        WORKING_DIRECTORY ${CMAKE_CURRENT_SOURCE_DIR})
  else()
    file(COPY ${GENERATE_CODE_ROOT}/crypto_test_data.cc DESTINATION ${CMAKE_CURRENT_BINARY_DIR}/)
  endif()
  add_library(crypto_test_data OBJECT crypto_test_data.cc)
endif()

add_subdirectory(crypto)
if(BUILD_LIBSSL)
  add_subdirectory(ssl)
  add_subdirectory(tool)
  add_subdirectory(decrepit)
endif()
add_subdirectory(util/fipstools/cavp)
add_subdirectory(util/fipstools/acvp/modulewrapper)

if(FUZZ)
  if(LIBFUZZER_FROM_DEPS)
    file(GLOB LIBFUZZER_SOURCES "util/bot/libFuzzer/*.cpp")
    add_library(Fuzzer STATIC ${LIBFUZZER_SOURCES})
    # libFuzzer does not pass our aggressive warnings. It also must be built
    # without -fsanitize-coverage options or clang crashes.
    set_target_properties(Fuzzer PROPERTIES COMPILE_FLAGS "-Wno-shadow -Wno-format-nonliteral -Wno-missing-prototypes -fsanitize-coverage=0")
  endif()

  add_subdirectory(fuzz)
endif()

if(UNIX AND NOT APPLE AND NOT ANDROID)
  set(HANDSHAKER_ARGS "-handshaker-path" $<TARGET_FILE:handshaker>)
endif()

# Define GO_TEST_TIMEOUT based on env variable.
# This is needed because sanitizer test in aarch64 takes 45 mins, which exceeds `go test` default timeout(10m).
# https://golang.org/pkg/cmd/go/internal/test/
if(DEFINED ENV{AWS_LC_GO_TEST_TIMEOUT})
  set(GO_TEST_TIMEOUT "$ENV{AWS_LC_GO_TEST_TIMEOUT}")
else()
  set(GO_TEST_TIMEOUT "10m")
endif()

if (NOT ${CMAKE_VERSION} VERSION_LESS "3.2")
  # USES_TERMINAL is only available in CMake 3.2 or later.
  set(MAYBE_USES_TERMINAL USES_TERMINAL)
endif()

if(BUILD_TESTING)
  if(GO_EXECUTABLE)
    if(FIPS)
      add_custom_target(
        acvp_tests
        COMMAND ${GO_EXECUTABLE} build -o ${CMAKE_BINARY_DIR}/acvptool
                boringssl.googlesource.com/boringssl/util/fipstools/acvp/acvptool
        COMMAND ${GO_EXECUTABLE} build -o ${CMAKE_BINARY_DIR}/testmodulewrapper
                boringssl.googlesource.com/boringssl/util/fipstools/acvp/acvptool/testmodulewrapper
        COMMAND cd util/fipstools/acvp/acvptool/test &&
                ${GO_EXECUTABLE} run check_expected.go
                -tool ${CMAKE_BINARY_DIR}/acvptool
                -module-wrappers modulewrapper:$<TARGET_FILE:modulewrapper>,testmodulewrapper:${CMAKE_BINARY_DIR}/testmodulewrapper
                -tests tests.json
        WORKING_DIRECTORY ${CMAKE_SOURCE_DIR}
        DEPENDS modulewrapper
        ${MAYBE_USES_TERMINAL})

      add_custom_target(
        fips_specific_tests_if_any
        DEPENDS acvp_tests
      )
    else()
      add_custom_target(fips_specific_tests_if_any)
    endif()

    if(BUILD_LIBSSL)
      add_custom_target(
          run_tests
          COMMAND ${GO_EXECUTABLE} run util/all_tests.go -build-dir
                  ${CMAKE_BINARY_DIR}
          COMMAND cd ssl/test/runner &&
                  ${GO_EXECUTABLE} test -timeout ${GO_TEST_TIMEOUT} -shim-path $<TARGET_FILE:bssl_shim>
                    ${HANDSHAKER_ARGS} ${RUNNER_ARGS}
          WORKING_DIRECTORY ${CMAKE_SOURCE_DIR}
          DEPENDS all_tests bssl_shim handshaker fips_specific_tests_if_any
          ${MAYBE_USES_TERMINAL})
    else()
      add_custom_target(
          run_tests
          COMMAND ${GO_EXECUTABLE} run util/all_tests.go -build-dir
                  ${CMAKE_BINARY_DIR} -ssl-tests=false
          WORKING_DIRECTORY ${CMAKE_SOURCE_DIR}
          DEPENDS all_tests fips_specific_tests_if_any
          ${MAYBE_USES_TERMINAL}
      )
    endif()

    add_custom_target(
        run_tests_valgrind
        COMMAND ${GO_EXECUTABLE} run util/all_tests.go -build-dir
                ${CMAKE_BINARY_DIR} -valgrind=true -valgrind-supp-dir "tests/ci"
        WORKING_DIRECTORY ${CMAKE_SOURCE_DIR}
        DEPENDS all_tests
        ${MAYBE_USES_TERMINAL})

    add_custom_target(
        run_tests_with_sde
        COMMAND ${GO_EXECUTABLE} run util/all_tests.go -build-dir
                ${CMAKE_BINARY_DIR} -sde true -sde-path "$ENV{SDEROOT}/sde"
        WORKING_DIRECTORY ${CMAKE_SOURCE_DIR}
        DEPENDS all_tests
        ${MAYBE_USES_TERMINAL})
  else()
    if(BUILD_LIBSSL)
      add_custom_target(
          run_minimal_tests
          COMMAND crypto_test
          COMMAND urandom_test
          COMMAND ssl_test
          COMMAND decrepit_test
          WORKING_DIRECTORY ${CMAKE_SOURCE_DIR}
          DEPENDS all_tests
          ${MAYBE_USES_TERMINAL})
    else()
      add_custom_command(
          run_minimal_tests
          COMMAND crypto_test
          COMMAND urandom_test
          WORKING_DIRECTORY ${CMAKE_SOURCE_DIR}
          DEPENDS all_tests
          ${MAYBE_USES_TERMINAL}
      )
    endif()
  endif()
endif()

# Copy awslc-config.cmake to build artifacts.
configure_file("cmake/awslc-config.cmake"
    "${CMAKE_CURRENT_BINARY_DIR}/awslc-config.cmake"
    @ONLY)

install(FILES "${CMAKE_CURRENT_BINARY_DIR}/awslc-config.cmake"
    DESTINATION "${CMAKE_INSTALL_LIBDIR}/${PROJECT_NAME}/cmake/"
    COMPONENT Development)

if(NOT MSVC AND NOT CLANG AND NOT GCC)
  message(STATUS "Alternative compiler '${CMAKE_C_COMPILER_ID}' detected. Not all flags may be set, check final options with 'cmake --build . -- VERBOSE=1'")
endif()<|MERGE_RESOLUTION|>--- conflicted
+++ resolved
@@ -672,14 +672,9 @@
   set(CMAKE_CXX_LINK_FLAGS "${CMAKE_CXX_LINK_FLAGS} -nostdlib++")
   include_directories(
     SYSTEM
-<<<<<<< HEAD
+    util/bot/libcxx-config
     ${LLVM_PROJECT_HOME}/libcxx/include
     ${LLVM_PROJECT_HOME}/libcxxabi/include
-=======
-    util/bot/libcxx-config
-    util/bot/libcxx/include
-    util/bot/libcxxabi/include
->>>>>>> a9670a8b
   )
 
   # This is patterned after buildtools/third_party/libc++/BUILD.gn and
