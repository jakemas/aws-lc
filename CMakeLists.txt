--- conflicted
+++ resolved
@@ -149,23 +149,12 @@
            symbol_prefix_include/boringssl_prefix_symbols_nasm.inc
     COMMAND ${CMAKE_COMMAND} -E make_directory ${CMAKE_CURRENT_BINARY_DIR}/symbol_prefix_include
     COMMAND ${GO_EXECUTABLE} run ${CMAKE_CURRENT_SOURCE_DIR}/util/make_prefix_headers.go -out ${CMAKE_CURRENT_BINARY_DIR}/symbol_prefix_include ${BORINGSSL_PREFIX_SYMBOLS_PATH}
-<<<<<<< HEAD
-    # Temporary exclude all Kyber and Dilithium symbols.
-    # TODO(dkostic): fix the prefix build to work with Kyber and Dilithium source code.
-    COMMAND sed -i '/kyber/d' ${CMAKE_CURRENT_BINARY_DIR}/symbol_prefix_include/boringssl_prefix_symbols.h
-    COMMAND sed -i '/kyber/d' ${CMAKE_CURRENT_BINARY_DIR}/symbol_prefix_include/boringssl_prefix_symbols_asm.h
-    COMMAND sed -i '/kyber/d' ${CMAKE_CURRENT_BINARY_DIR}/symbol_prefix_include/boringssl_prefix_symbols_nasm.inc
-    COMMAND sed -i '/dilithium/d' ${CMAKE_CURRENT_BINARY_DIR}/symbol_prefix_include/boringssl_prefix_symbols.h
-    COMMAND sed -i '/dilithium/d' ${CMAKE_CURRENT_BINARY_DIR}/symbol_prefix_include/boringssl_prefix_symbols_asm.h
-    COMMAND sed -i '/dilithium/d' ${CMAKE_CURRENT_BINARY_DIR}/symbol_prefix_include/boringssl_prefix_symbols_nasm.inc
-=======
     # Temporary exclude all Kyber symbols.
     # TODO(dkostic): fix the prefix build to work with Kyber source code.
     COMMAND sed -i.bak '/pqcrystals/d' ${CMAKE_CURRENT_BINARY_DIR}/symbol_prefix_include/boringssl_prefix_symbols.h
     COMMAND sed -i.bak '/ bignum_/d' ${CMAKE_CURRENT_BINARY_DIR}/symbol_prefix_include/boringssl_prefix_symbols.h
     COMMAND sed -i.bak '/ bignum_/d' ${CMAKE_CURRENT_BINARY_DIR}/symbol_prefix_include/boringssl_prefix_symbols_asm.h
     COMMAND sed -i.bak '/ bignum_/d' ${CMAKE_CURRENT_BINARY_DIR}/symbol_prefix_include/boringssl_prefix_symbols_nasm.inc
->>>>>>> d520f2af
     DEPENDS util/make_prefix_headers.go
             ${BORINGSSL_PREFIX_SYMBOLS_PATH})
 
