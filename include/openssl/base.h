/* ====================================================================
 * Copyright (c) 1998-2001 The OpenSSL Project.  All rights reserved.
 *
 * Redistribution and use in source and binary forms, with or without
 * modification, are permitted provided that the following conditions
 * are met:
 *
 * 1. Redistributions of source code must retain the above copyright
 *    notice, this list of conditions and the following disclaimer.
 *
 * 2. Redistributions in binary form must reproduce the above copyright
 *    notice, this list of conditions and the following disclaimer in
 *    the documentation and/or other materials provided with the
 *    distribution.
 *
 * 3. All advertising materials mentioning features or use of this
 *    software must display the following acknowledgment:
 *    "This product includes software developed by the OpenSSL Project
 *    for use in the OpenSSL Toolkit. (http://www.openssl.org/)"
 *
 * 4. The names "OpenSSL Toolkit" and "OpenSSL Project" must not be used to
 *    endorse or promote products derived from this software without
 *    prior written permission. For written permission, please contact
 *    openssl-core@openssl.org.
 *
 * 5. Products derived from this software may not be called "OpenSSL"
 *    nor may "OpenSSL" appear in their names without prior written
 *    permission of the OpenSSL Project.
 *
 * 6. Redistributions of any form whatsoever must retain the following
 *    acknowledgment:
 *    "This product includes software developed by the OpenSSL Project
 *    for use in the OpenSSL Toolkit (http://www.openssl.org/)"
 *
 * THIS SOFTWARE IS PROVIDED BY THE OpenSSL PROJECT ``AS IS'' AND ANY
 * EXPRESSED OR IMPLIED WARRANTIES, INCLUDING, BUT NOT LIMITED TO, THE
 * IMPLIED WARRANTIES OF MERCHANTABILITY AND FITNESS FOR A PARTICULAR
 * PURPOSE ARE DISCLAIMED.  IN NO EVENT SHALL THE OpenSSL PROJECT OR
 * ITS CONTRIBUTORS BE LIABLE FOR ANY DIRECT, INDIRECT, INCIDENTAL,
 * SPECIAL, EXEMPLARY, OR CONSEQUENTIAL DAMAGES (INCLUDING, BUT
 * NOT LIMITED TO, PROCUREMENT OF SUBSTITUTE GOODS OR SERVICES;
 * LOSS OF USE, DATA, OR PROFITS; OR BUSINESS INTERRUPTION)
 * HOWEVER CAUSED AND ON ANY THEORY OF LIABILITY, WHETHER IN CONTRACT,
 * STRICT LIABILITY, OR TORT (INCLUDING NEGLIGENCE OR OTHERWISE)
 * ARISING IN ANY WAY OUT OF THE USE OF THIS SOFTWARE, EVEN IF ADVISED
 * OF THE POSSIBILITY OF SUCH DAMAGE.
 * ====================================================================
 *
 * This product includes cryptographic software written by Eric Young
 * (eay@cryptsoft.com).  This product includes software written by Tim
 * Hudson (tjh@cryptsoft.com). */

#ifndef OPENSSL_HEADER_BASE_H
#define OPENSSL_HEADER_BASE_H


// This file should be the first included by all BoringSSL headers.

#include <stddef.h>
#include <stdint.h>
#include <sys/types.h>

#if defined(__MINGW32__)
// stdio.h is needed on MinGW for __MINGW_PRINTF_FORMAT.
#include <stdio.h>
#endif

#if defined(__APPLE__)
#include <TargetConditionals.h>
#endif

// Include a BoringSSL-only header so consumers including this header without
// setting up include paths do not accidentally pick up the system
// opensslconf.h.
#include <openssl/is_boringssl.h>
#include <openssl/opensslconf.h>

#if defined(BORINGSSL_PREFIX)
#include <boringssl_prefix_symbols.h>
#endif

#if defined(__cplusplus)
extern "C" {
#endif


#if defined(__x86_64) || defined(_M_AMD64) || defined(_M_X64)
#define OPENSSL_64_BIT
#define OPENSSL_X86_64
#elif defined(__x86) || defined(__i386) || defined(__i386__) || defined(_M_IX86)
#define OPENSSL_32_BIT
#define OPENSSL_X86
#elif defined(__AARCH64EL__) || defined(_M_ARM64)
#define OPENSSL_64_BIT
#define OPENSSL_AARCH64
#elif defined(__ARMEL__) || defined(_M_ARM)
#define OPENSSL_32_BIT
#define OPENSSL_ARM
#elif (defined(__PPC64__) || defined(__powerpc64__)) && defined(_LITTLE_ENDIAN)
#define OPENSSL_64_BIT
#define OPENSSL_PPC64LE
#elif defined(__MIPSEL__) && !defined(__LP64__)
#define OPENSSL_32_BIT
#define OPENSSL_MIPS
#elif defined(__MIPSEL__) && defined(__LP64__)
#define OPENSSL_64_BIT
#define OPENSSL_MIPS64
#elif defined(__pnacl__)
#define OPENSSL_32_BIT
#define OPENSSL_PNACL
#elif defined(__wasm__)
#define OPENSSL_32_BIT
#elif defined(__asmjs__)
#define OPENSSL_32_BIT
#elif defined(__myriad2__)
#define OPENSSL_32_BIT
#else
// Note BoringSSL only supports standard 32-bit and 64-bit two's-complement,
// little-endian architectures. Functions will not produce the correct answer
// on other systems. Run the crypto_test binary, notably
// crypto/compiler_test.cc, before adding a new architecture.
#error "Unknown target CPU"
#endif

#if defined(__APPLE__)
#define OPENSSL_APPLE
// Note |TARGET_OS_MAC| is set for all Apple OS variants. |TARGET_OS_OSX|
// targets macOS specifically.
#if defined(TARGET_OS_OSX) && TARGET_OS_OSX
#define OPENSSL_MACOS
#endif
#if defined(TARGET_OS_IPHONE) && TARGET_OS_IPHONE
#define OPENSSL_IOS
#endif
#endif

#if defined(_WIN32)
#define OPENSSL_WINDOWS
#endif

// Trusty isn't Linux but currently defines __linux__. As a workaround, we
// exclude it here.
// TODO(b/169780122): Remove this workaround once Trusty no longer defines it.
#if defined(__linux__) && !defined(TRUSTY)
#define OPENSSL_LINUX
#endif

#if defined(__Fuchsia__)
#define OPENSSL_FUCHSIA
#endif

#if defined(TRUSTY)
#define OPENSSL_TRUSTY
#define OPENSSL_NO_THREADS_CORRUPT_MEMORY_AND_LEAK_SECRETS_IF_THREADED
#endif

#if defined(__ANDROID_API__)
#define OPENSSL_ANDROID
#if defined(BORINGSSL_FIPS)
// The FIPS module on Android passively receives entropy.
#define BORINGSSL_FIPS_PASSIVE_ENTROPY
#endif
#endif

// BoringSSL requires platform's locking APIs to make internal global state
// thread-safe, including the PRNG. On some single-threaded embedded platforms,
// locking APIs may not exist, so this dependency may be disabled with the
// following build flag.
//
// IMPORTANT: Doing so means the consumer promises the library will never be
// used in any multi-threaded context. It causes BoringSSL to be globally
// thread-unsafe. Setting it inappropriately will subtly and unpredictably
// corrupt memory and leak secret keys.
//
// Do not set this flag on any platform where threads are possible. BoringSSL
// maintainers will not provide support for any consumers that do so. Changes
// which break such unsupported configurations will not be reverted.
#if !defined(OPENSSL_NO_THREADS_CORRUPT_MEMORY_AND_LEAK_SECRETS_IF_THREADED)
#define OPENSSL_THREADS
#endif

#define OPENSSL_IS_AWSLC
#define OPENSSL_VERSION_NUMBER 0x1010107f
#define SSLEAY_VERSION_NUMBER OPENSSL_VERSION_NUMBER

// BORINGSSL_API_VERSION is replaced with AWSLC_API_VERSION to avoid users interpreting AWSLC as BoringSSL.
// Below are BorringSSL's comments on BORINGSSL_API_VERSION.
// BORINGSSL_API_VERSION is a positive integer that increments as BoringSSL
// changes over time. The value itself is not meaningful. It will be incremented
// whenever is convenient to coordinate an API change with consumers. This will
// not denote any special point in development.
//
// A consumer may use this symbol in the preprocessor to temporarily build
// against multiple revisions of BoringSSL at the same time. It is not
// recommended to do so for longer than is necessary.
<<<<<<< HEAD
#define AWSLC_API_VERSION 12
=======
#define BORINGSSL_API_VERSION 14
>>>>>>> bbd1742f

#if defined(BORINGSSL_SHARED_LIBRARY)

#if defined(OPENSSL_WINDOWS)

#if defined(BORINGSSL_IMPLEMENTATION)
#define OPENSSL_EXPORT __declspec(dllexport)
#else
#define OPENSSL_EXPORT __declspec(dllimport)
#endif

#else  // defined(OPENSSL_WINDOWS)

#if defined(BORINGSSL_IMPLEMENTATION)
#define OPENSSL_EXPORT __attribute__((visibility("default")))
#else
#define OPENSSL_EXPORT
#endif

#endif  // defined(OPENSSL_WINDOWS)

#else  // defined(BORINGSSL_SHARED_LIBRARY)

#define OPENSSL_EXPORT

#endif  // defined(BORINGSSL_SHARED_LIBRARY)


#if defined(__GNUC__) || defined(__clang__)
// MinGW has two different printf implementations. Ensure the format macro
// matches the selected implementation. See
// https://sourceforge.net/p/mingw-w64/wiki2/gnu%20printf/.
#if defined(__MINGW_PRINTF_FORMAT)
#define OPENSSL_PRINTF_FORMAT_FUNC(string_index, first_to_check) \
  __attribute__(                                                 \
      (__format__(__MINGW_PRINTF_FORMAT, string_index, first_to_check)))
#else
#define OPENSSL_PRINTF_FORMAT_FUNC(string_index, first_to_check) \
  __attribute__((__format__(__printf__, string_index, first_to_check)))
#endif
#else
#define OPENSSL_PRINTF_FORMAT_FUNC(string_index, first_to_check)
#endif

// OPENSSL_MSVC_PRAGMA emits a pragma on MSVC and nothing on other compilers.
#if defined(_MSC_VER)
#define OPENSSL_MSVC_PRAGMA(arg) __pragma(arg)
#else
#define OPENSSL_MSVC_PRAGMA(arg)
#endif

#if defined(__GNUC__) || defined(__clang__)
#define OPENSSL_UNUSED __attribute__((unused))
#else
#define OPENSSL_UNUSED
#endif

// C and C++ handle inline functions differently. In C++, an inline function is
// defined in just the header file, potentially emitted in multiple compilation
// units (in cases the compiler did not inline), but each copy must be identical
// to satsify ODR. In C, a non-static inline must be manually emitted in exactly
// one compilation unit with a separate extern inline declaration.
//
// In both languages, exported inline functions referencing file-local symbols
// are problematic. C forbids this altogether (though GCC and Clang seem not to
// enforce it). It works in C++, but ODR requires the definitions be identical,
// including all names in the definitions resolving to the "same entity". In
// practice, this is unlikely to be a problem, but an inline function that
// returns a pointer to a file-local symbol
// could compile oddly.
//
// Historically, we used static inline in headers. However, to satisfy ODR, use
// plain inline in C++, to allow inline consumer functions to call our header
// functions. Plain inline would also work better with C99 inline, but that is
// not used much in practice, extern inline is tedious, and there are conflicts
// with the old gnu89 model:
// https://stackoverflow.com/questions/216510/extern-inline
#if defined(__cplusplus)
#define OPENSSL_INLINE inline
#else
// Add OPENSSL_UNUSED so that, should an inline function be emitted via macro
// (e.g. a |STACK_OF(T)| implementation) in a source file without tripping
// clang's -Wunused-function.
#define OPENSSL_INLINE static inline OPENSSL_UNUSED
#endif

#if defined(BORINGSSL_UNSAFE_FUZZER_MODE) && \
    !defined(BORINGSSL_UNSAFE_DETERMINISTIC_MODE)
#define BORINGSSL_UNSAFE_DETERMINISTIC_MODE
#endif

#if defined(__has_feature)
#if __has_feature(address_sanitizer)
#define OPENSSL_ASAN
#endif
#if __has_feature(thread_sanitizer)
#define OPENSSL_TSAN
#endif
#if __has_feature(memory_sanitizer)
#define OPENSSL_MSAN
#define OPENSSL_ASM_INCOMPATIBLE
#endif
#endif

#if defined(OPENSSL_ASM_INCOMPATIBLE)
#undef OPENSSL_ASM_INCOMPATIBLE
#if !defined(OPENSSL_NO_ASM)
#define OPENSSL_NO_ASM
#endif
#endif  // OPENSSL_ASM_INCOMPATIBLE

#if defined(__cplusplus)
// enums can be predeclared, but only in C++ and only if given an explicit type.
// C doesn't support setting an explicit type for enums thus a #define is used
// to do this only for C++. However, the ABI type between C and C++ need to have
// equal sizes, which is confirmed in a unittest.
#define BORINGSSL_ENUM_INT : int
enum ssl_early_data_reason_t BORINGSSL_ENUM_INT;
enum ssl_encryption_level_t BORINGSSL_ENUM_INT;
enum ssl_private_key_result_t BORINGSSL_ENUM_INT;
enum ssl_renegotiate_mode_t BORINGSSL_ENUM_INT;
enum ssl_select_cert_result_t BORINGSSL_ENUM_INT;
enum ssl_select_cert_result_t BORINGSSL_ENUM_INT;
enum ssl_ticket_aead_result_t BORINGSSL_ENUM_INT;
enum ssl_verify_result_t BORINGSSL_ENUM_INT;
#else
#define BORINGSSL_ENUM_INT
#endif

// CRYPTO_THREADID is a dummy value.
typedef int CRYPTO_THREADID;

typedef int ASN1_BOOLEAN;
typedef int ASN1_NULL;
typedef struct ASN1_ITEM_st ASN1_ITEM;
typedef struct asn1_object_st ASN1_OBJECT;
typedef struct asn1_pctx_st ASN1_PCTX;
typedef struct asn1_string_st ASN1_BIT_STRING;
typedef struct asn1_string_st ASN1_BMPSTRING;
typedef struct asn1_string_st ASN1_ENUMERATED;
typedef struct asn1_string_st ASN1_GENERALIZEDTIME;
typedef struct asn1_string_st ASN1_GENERALSTRING;
typedef struct asn1_string_st ASN1_IA5STRING;
typedef struct asn1_string_st ASN1_INTEGER;
typedef struct asn1_string_st ASN1_OCTET_STRING;
typedef struct asn1_string_st ASN1_PRINTABLESTRING;
typedef struct asn1_string_st ASN1_STRING;
typedef struct asn1_string_st ASN1_T61STRING;
typedef struct asn1_string_st ASN1_TIME;
typedef struct asn1_string_st ASN1_UNIVERSALSTRING;
typedef struct asn1_string_st ASN1_UTCTIME;
typedef struct asn1_string_st ASN1_UTF8STRING;
typedef struct asn1_string_st ASN1_VISIBLESTRING;
typedef struct asn1_type_st ASN1_TYPE;
typedef struct AUTHORITY_KEYID_st AUTHORITY_KEYID;
typedef struct BASIC_CONSTRAINTS_st BASIC_CONSTRAINTS;
typedef struct DIST_POINT_st DIST_POINT;
typedef struct DSA_SIG_st DSA_SIG;
typedef struct ISSUING_DIST_POINT_st ISSUING_DIST_POINT;
typedef struct NAME_CONSTRAINTS_st NAME_CONSTRAINTS;
typedef struct Netscape_spkac_st NETSCAPE_SPKAC;
typedef struct Netscape_spki_st NETSCAPE_SPKI;
typedef struct RIPEMD160state_st RIPEMD160_CTX;
typedef struct X509_POLICY_CACHE_st X509_POLICY_CACHE;
typedef struct X509_POLICY_LEVEL_st X509_POLICY_LEVEL;
typedef struct X509_POLICY_NODE_st X509_POLICY_NODE;
typedef struct X509_POLICY_TREE_st X509_POLICY_TREE;
typedef struct X509_VERIFY_PARAM_st X509_VERIFY_PARAM;
typedef struct X509_algor_st X509_ALGOR;
typedef struct X509_crl_info_st X509_CRL_INFO;
typedef struct X509_crl_st X509_CRL;
typedef struct X509_extension_st X509_EXTENSION;
typedef struct X509_info_st X509_INFO;
typedef struct X509_name_entry_st X509_NAME_ENTRY;
typedef struct X509_name_st X509_NAME;
typedef struct X509_pubkey_st X509_PUBKEY;
typedef struct X509_req_info_st X509_REQ_INFO;
typedef struct X509_req_st X509_REQ;
typedef struct X509_sig_st X509_SIG;
typedef struct X509_val_st X509_VAL;
typedef struct bignum_ctx BN_CTX;
typedef struct bignum_st BIGNUM;
typedef struct bio_method_st BIO_METHOD;
typedef struct bio_st BIO;
typedef struct blake2b_state_st BLAKE2B_CTX;
typedef struct bn_gencb_st BN_GENCB;
typedef struct bn_mont_ctx_st BN_MONT_CTX;
typedef struct buf_mem_st BUF_MEM;
typedef struct cbb_st CBB;
typedef struct cbs_st CBS;
typedef struct cmac_ctx_st CMAC_CTX;
typedef struct conf_st CONF;
typedef struct conf_value_st CONF_VALUE;
typedef struct crypto_buffer_pool_st CRYPTO_BUFFER_POOL;
typedef struct crypto_buffer_st CRYPTO_BUFFER;
typedef struct dh_st DH;
typedef struct dsa_st DSA;
typedef struct ec_group_st EC_GROUP;
typedef struct ec_key_st EC_KEY;
typedef struct ec_point_st EC_POINT;
typedef struct ecdsa_method_st ECDSA_METHOD;
typedef struct ecdsa_sig_st ECDSA_SIG;
typedef struct engine_st ENGINE;
typedef struct env_md_ctx_st EVP_MD_CTX;
typedef struct env_md_st EVP_MD;
typedef struct evp_aead_st EVP_AEAD;
typedef struct evp_cipher_ctx_st EVP_CIPHER_CTX;
typedef struct evp_cipher_st EVP_CIPHER;
typedef struct evp_encode_ctx_st EVP_ENCODE_CTX;
typedef struct evp_pkey_asn1_method_st EVP_PKEY_ASN1_METHOD;
typedef struct evp_pkey_ctx_st EVP_PKEY_CTX;
typedef struct evp_pkey_method_st EVP_PKEY_METHOD;
typedef struct evp_pkey_st EVP_PKEY;
typedef struct hmac_ctx_st HMAC_CTX;
typedef struct md4_state_st MD4_CTX;
typedef struct md5_state_st MD5_CTX;
typedef struct ossl_init_settings_st OPENSSL_INIT_SETTINGS;
typedef struct pkcs12_st PKCS12;
typedef struct pkcs8_priv_key_info_st PKCS8_PRIV_KEY_INFO;
typedef struct private_key_st X509_PKEY;
typedef struct rand_meth_st RAND_METHOD;
typedef struct rc4_key_st RC4_KEY;
typedef struct rsa_meth_st RSA_METHOD;
typedef struct rsa_st RSA;
typedef struct sha256_state_st SHA256_CTX;
typedef struct sha512_state_st SHA512_CTX;
typedef struct sha_state_st SHA_CTX;
typedef struct spake2_ctx_st SPAKE2_CTX;
typedef struct srtp_protection_profile_st SRTP_PROTECTION_PROFILE;
typedef struct ssl_cipher_st SSL_CIPHER;
typedef struct ssl_ctx_st SSL_CTX;
typedef struct ssl_method_st SSL_METHOD;
typedef struct ssl_private_key_method_st SSL_PRIVATE_KEY_METHOD;
typedef struct ssl_quic_method_st SSL_QUIC_METHOD;
typedef struct ssl_session_st SSL_SESSION;
typedef struct ssl_st SSL;
typedef struct ssl_ticket_aead_method_st SSL_TICKET_AEAD_METHOD;
typedef struct st_ERR_FNS ERR_FNS;
typedef struct trust_token_st TRUST_TOKEN;
typedef struct trust_token_client_st TRUST_TOKEN_CLIENT;
typedef struct trust_token_issuer_st TRUST_TOKEN_ISSUER;
typedef struct trust_token_method_st TRUST_TOKEN_METHOD;
typedef struct v3_ext_ctx X509V3_CTX;
typedef struct x509_attributes_st X509_ATTRIBUTE;
typedef struct x509_cert_aux_st X509_CERT_AUX;
typedef struct x509_cinf_st X509_CINF;
typedef struct x509_crl_method_st X509_CRL_METHOD;
typedef struct x509_lookup_st X509_LOOKUP;
typedef struct x509_revoked_st X509_REVOKED;
typedef struct x509_st X509;
typedef struct x509_store_ctx_st X509_STORE_CTX;
typedef struct x509_store_st X509_STORE;
typedef struct x509_trust_st X509_TRUST;

typedef void *OPENSSL_BLOCK;


#if defined(__cplusplus)
}  // extern C
#elif !defined(BORINGSSL_NO_CXX)
#define BORINGSSL_NO_CXX
#endif

#if defined(BORINGSSL_PREFIX)
#define BSSL_NAMESPACE_BEGIN \
  namespace bssl {           \
  inline namespace BORINGSSL_PREFIX {
#define BSSL_NAMESPACE_END \
  }                        \
  }
#else
#define BSSL_NAMESPACE_BEGIN namespace bssl {
#define BSSL_NAMESPACE_END }
#endif

// MSVC doesn't set __cplusplus to 201103 to indicate C++11 support (see
// https://connect.microsoft.com/VisualStudio/feedback/details/763051/a-value-of-predefined-macro-cplusplus-is-still-199711l)
// so MSVC is just assumed to support C++11.
#if !defined(BORINGSSL_NO_CXX) && __cplusplus < 201103L && !defined(_MSC_VER)
#define BORINGSSL_NO_CXX
#endif

#if !defined(BORINGSSL_NO_CXX)

extern "C++" {

#include <memory>

// STLPort, used by some Android consumers, not have std::unique_ptr.
#if defined(_STLPORT_VERSION)
#define BORINGSSL_NO_CXX
#endif

}  // extern C++
#endif  // !BORINGSSL_NO_CXX

#if defined(BORINGSSL_NO_CXX)

#define BORINGSSL_MAKE_DELETER(type, deleter)
#define BORINGSSL_MAKE_UP_REF(type, up_ref_func)

#else

extern "C++" {

BSSL_NAMESPACE_BEGIN

namespace internal {

// The Enable parameter is ignored and only exists so specializations can use
// SFINAE.
template <typename T, typename Enable = void>
struct DeleterImpl {};

template <typename T>
struct Deleter {
  void operator()(T *ptr) {
    // Rather than specialize Deleter for each type, we specialize
    // DeleterImpl. This allows bssl::UniquePtr<T> to be used while only
    // including base.h as long as the destructor is not emitted. This matches
    // std::unique_ptr's behavior on forward-declared types.
    //
    // DeleterImpl itself is specialized in the corresponding module's header
    // and must be included to release an object. If not included, the compiler
    // will error that DeleterImpl<T> does not have a method Free.
    DeleterImpl<T>::Free(ptr);
  }
};

template <typename T, typename CleanupRet, void (*init)(T *),
          CleanupRet (*cleanup)(T *)>
class StackAllocated {
 public:
  StackAllocated() { init(&ctx_); }
  ~StackAllocated() { cleanup(&ctx_); }

  StackAllocated(const StackAllocated<T, CleanupRet, init, cleanup> &) = delete;
  T& operator=(const StackAllocated<T, CleanupRet, init, cleanup> &) = delete;

  T *get() { return &ctx_; }
  const T *get() const { return &ctx_; }

  T *operator->() { return &ctx_; }
  const T *operator->() const { return &ctx_; }

  void Reset() {
    cleanup(&ctx_);
    init(&ctx_);
  }

 private:
  T ctx_;
};

}  // namespace internal

#define BORINGSSL_MAKE_DELETER(type, deleter)     \
  namespace internal {                            \
  template <>                                     \
  struct DeleterImpl<type> {                      \
    static void Free(type *ptr) { deleter(ptr); } \
  };                                              \
  }

// Holds ownership of heap-allocated BoringSSL structures. Sample usage:
//   bssl::UniquePtr<RSA> rsa(RSA_new());
//   bssl::UniquePtr<BIO> bio(BIO_new(BIO_s_mem()));
template <typename T>
using UniquePtr = std::unique_ptr<T, internal::Deleter<T>>;

#define BORINGSSL_MAKE_UP_REF(type, up_ref_func)             \
  inline UniquePtr<type> UpRef(type *v) {                    \
    if (v != nullptr) {                                      \
      up_ref_func(v);                                        \
    }                                                        \
    return UniquePtr<type>(v);                               \
  }                                                          \
                                                             \
  inline UniquePtr<type> UpRef(const UniquePtr<type> &ptr) { \
    return UpRef(ptr.get());                                 \
  }

BSSL_NAMESPACE_END

}  // extern C++

#endif  // !BORINGSSL_NO_CXX

#endif  // OPENSSL_HEADER_BASE_H<|MERGE_RESOLUTION|>--- conflicted
+++ resolved
@@ -193,11 +193,8 @@
 // A consumer may use this symbol in the preprocessor to temporarily build
 // against multiple revisions of BoringSSL at the same time. It is not
 // recommended to do so for longer than is necessary.
-<<<<<<< HEAD
-#define AWSLC_API_VERSION 12
-=======
-#define BORINGSSL_API_VERSION 14
->>>>>>> bbd1742f
+
+#define AWSLC_API_VERSION 14
 
 #if defined(BORINGSSL_SHARED_LIBRARY)
 
