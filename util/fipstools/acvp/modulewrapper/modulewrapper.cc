/* Copyright (c) 2019, Google Inc.
 *
 * Permission to use, copy, modify, and/or distribute this software for any
 * purpose with or without fee is hereby granted, provided that the above
 * copyright notice and this permission notice appear in all copies.
 *
 * THE SOFTWARE IS PROVIDED "AS IS" AND THE AUTHOR DISCLAIMS ALL WARRANTIES
 * WITH REGARD TO THIS SOFTWARE INCLUDING ALL IMPLIED WARRANTIES OF
 * MERCHANTABILITY AND FITNESS. IN NO EVENT SHALL THE AUTHOR BE LIABLE FOR ANY
 * SPECIAL, DIRECT, INDIRECT, OR CONSEQUENTIAL DAMAGES OR ANY DAMAGES
 * WHATSOEVER RESULTING FROM LOSS OF USE, DATA OR PROFITS, WHETHER IN AN ACTION
 * OF CONTRACT, NEGLIGENCE OR OTHER TORTIOUS ACTION, ARISING OUT OF OR IN
 * CONNECTION WITH THE USE OR PERFORMANCE OF THIS SOFTWARE. */

#include <signal.h>
#include <algorithm>
#include <map>
#include <string>
#include <vector>
#include <cstring>

#include <sstream>

#include <assert.h>
#include <errno.h>
#include <limits.h>
#include <string.h>
#include <cstdarg>
#include <iostream>

#include <openssl/aead.h>
#include <openssl/aes.h>
#include <openssl/bn.h>
#include <openssl/cipher.h>
#include <openssl/cmac.h>
#include <openssl/ctrdrbg.h>
#include <openssl/curve25519.h>
#include <openssl/dh.h>
#include <openssl/digest.h>
#include <openssl/ec.h>
#include <openssl/ec_key.h>
#include <openssl/ecdh.h>
#include <openssl/ecdsa.h>
#include <openssl/err.h>
#include <openssl/evp.h>
#include <openssl/experimental/kem_deterministic_api.h>
#include <openssl/hkdf.h>
#include <openssl/hmac.h>
#include <openssl/kdf.h>
#include <openssl/obj.h>
#include <openssl/rsa.h>
#include <openssl/sha.h>
#include <openssl/span.h>
#include <openssl/sshkdf.h>

#include "../../../../crypto/fipsmodule/ec/internal.h"
#include "../../../../crypto/fipsmodule/hmac/internal.h"
#include "../../../../crypto/fipsmodule/rand/internal.h"
#include "../../../../crypto/fipsmodule/curve25519/internal.h"
#include "../../../../crypto/fipsmodule/ml_dsa/ml_dsa.h"
#include "../../../../crypto/fipsmodule/ml_kem/ml_kem.h"
#include "modulewrapper.h"


namespace bssl {
namespace acvp {

#define LOG_ERROR(...) fprintf(stderr, __VA_ARGS__)

#define AES_GCM_NONCE_LENGTH 12

constexpr size_t kMaxArgLength = (1 << 20);

RequestBuffer::~RequestBuffer() = default;

class RequestBufferImpl : public RequestBuffer {
 public:
  ~RequestBufferImpl() = default;

  std::vector<uint8_t> buf;
  Span<const uint8_t> args[kMaxArgs];
};

// static
std::unique_ptr<RequestBuffer> RequestBuffer::New() {
  return std::unique_ptr<RequestBuffer>(new RequestBufferImpl);
}

static bool ReadAll(std::istream *stream, void *in_data, size_t data_len) {
  size_t read = stream->read(static_cast<char *>(in_data), data_len).gcount();

  if (read != data_len) {
    return false;
  }
  return true;
}

Span<const Span<const uint8_t>> ParseArgsFromStream(std::istream *stream,
                                                    RequestBuffer *in_buffer) {
  RequestBufferImpl *buffer = static_cast<RequestBufferImpl *>(in_buffer);
  uint32_t nums[1 + kMaxArgs];
  const Span<const Span<const uint8_t>> empty_span;

  if (!ReadAll(stream, nums, sizeof(uint32_t) * 2)) {
    return empty_span;
  }

  const size_t num_args = nums[0];
  if (num_args == 0) {
    LOG_ERROR("Invalid, zero-argument operation requested.\n");
    return empty_span;
  } else if (num_args > kMaxArgs) {
    LOG_ERROR("Operation requested with %zu args, but %zu is the limit.\n",
              num_args, kMaxArgs);
    return empty_span;
  }

  if (num_args > 1 &&
      !ReadAll(stream, &nums[2], sizeof(uint32_t) * (num_args - 1))) {
    return empty_span;
  }

  size_t need = 0;
  for (size_t i = 0; i < num_args; i++) {
    const size_t arg_length = nums[i + 1];
    if (i == 0 && arg_length > kMaxNameLength) {
      LOG_ERROR("Operation with name of length %zu exceeded limit of %zu.\n",
                arg_length, kMaxNameLength);
      return empty_span;
    } else if (arg_length > kMaxArgLength) {
      LOG_ERROR(
          "Operation with argument of length %zu exceeded limit of %zu.\n",
          arg_length, kMaxArgLength);
      return empty_span;
    }

    // This static_assert confirms that the following addition doesn't
    // overflow.
    static_assert((kMaxArgs - 1 * kMaxArgLength) + kMaxNameLength > (1 << 30),
                  "Argument limits permit excessive messages");
    need += arg_length;
  }

  if (need > buffer->buf.size()) {
    size_t alloced = need + (need >> 1);
    if (alloced < need) {
      abort();
    }
    buffer->buf.resize(alloced);
  }

  if (!ReadAll(stream, buffer->buf.data(), need)) {
    return empty_span;
  }

  size_t offset = 0;
  for (size_t i = 0; i < num_args; i++) {
    buffer->args[i] = Span<const uint8_t>(&buffer->buf[offset], nums[i + 1]);
    offset += nums[i + 1];
  }

  return Span<const Span<const uint8_t>>(buffer->args, num_args);
}

bool WriteReplyToStream(std::ostream *stream,
                        const std::vector<Span<const uint8_t>> &spans) {
  if (spans.empty() || spans.size() > kMaxArgs) {
    abort();
  }
  uint32_t nums[1 + kMaxArgs];
  nums[0] = spans.size();
  for (size_t i = 0; i < spans.size(); i++) {
    const auto &span = spans[i];
    nums[i + 1] = span.size();
  }
  stream->write(reinterpret_cast<const char *>(nums),
                sizeof(uint32_t) * (1 + spans.size()));

  for (size_t i = 0; i < spans.size(); i++) {
    const auto &span = spans[i];
    if (span.empty()) {
      continue;
    }
    stream->write(reinterpret_cast<const char *>(span.data()),
                  sizeof(uint8_t) * span.size());
  }

  stream->flush();
  return true;
}

static bool GetConfig(const Span<const uint8_t> args[],
                      ReplyCallback write_reply) {
  static constexpr char kConfig[] =
      R"([
      {
        "algorithm": "SHA2-224",
        "revision": "1.0",
        "messageLength": [{
          "min": 0, "max": 65528, "increment": 8
        }],
        "performLargeDataTest": [1, 2, 4, 8]
      },
      {
        "algorithm": "SHA2-256",
        "revision": "1.0",
        "messageLength": [{
          "min": 0, "max": 65528, "increment": 8
        }],
        "performLargeDataTest": [1, 2, 4, 8]
      },
      {
        "algorithm": "SHA2-384",
        "revision": "1.0",
        "messageLength": [{
          "min": 0, "max": 65528, "increment": 8
        }],
        "performLargeDataTest": [1, 2, 4, 8]
      },
      {
        "algorithm": "SHA2-512",
        "revision": "1.0",
        "messageLength": [{
          "min": 0, "max": 65528, "increment": 8
        }],
        "performLargeDataTest": [1, 2, 4, 8]
      },
      {
        "algorithm": "SHA2-512/224",
        "revision": "1.0",
        "messageLength": [{
          "min": 0, "max": 65528, "increment": 8
        }],
        "performLargeDataTest": [1, 2, 4, 8]
      },
      {
        "algorithm": "SHA2-512/256",
        "revision": "1.0",
        "messageLength": [{
          "min": 0, "max": 65528, "increment": 8
        }],
        "performLargeDataTest": [1, 2, 4, 8]
      },
      {
        "algorithm": "SHA3-224",
        "revision": "2.0",
        "messageLength": [{
          "min": 0, "max": 65536, "increment": 8
        }],
        "performLargeDataTest": [1, 2, 4, 8]
      },
      {
        "algorithm": "SHA3-256",
        "revision": "2.0",
        "messageLength": [{
          "min": 0, "max": 65536, "increment": 8
          }],
        "performLargeDataTest": [1, 2, 4, 8]
      },
      {
        "algorithm": "SHA3-384",
        "revision": "2.0",
        "messageLength": [{
          "min": 0, "max": 65536, "increment": 8
        }],
        "performLargeDataTest": [1, 2, 4, 8]
      },
      {
        "algorithm": "SHA3-512",
        "revision": "2.0",
        "messageLength": [{
          "min": 0, "max": 65536, "increment": 8
          }],
        "performLargeDataTest": [1, 2, 4, 8]
      },
      {
        "algorithm": "SHAKE-128",
        "revision": "1.0",
        "messageLength": [{
          "min": 0, "max": 65536, "increment": 8
        }],
        "outputLen": [{
            "min": 128,
            "max": 8192,
            "increment": 8
        }],
        "performLargeDataTest": [1, 2, 4, 8]
      },
      {
        "algorithm": "SHAKE-256",
        "revision": "1.0",
        "messageLength": [{
          "min": 0, "max": 65536, "increment": 8
        }],
        "outputLen": [{
            "min": 128,
            "max": 8192,
            "increment": 8
        }],
        "performLargeDataTest": [1, 2, 4, 8]
      },
      {
        "algorithm": "SHA-1",
        "revision": "1.0",
        "messageLength": [{
          "min": 0, "max": 65528, "increment": 8
        }],
        "performLargeDataTest": [1, 2, 4, 8]
      },
      {
        "algorithm": "ACVP-AES-XTS",
        "revision": "2.0",
        "direction": ["encrypt", "decrypt"],
        "keyLen": [256],
        "payloadLen": [1024],
        "tweakMode": ["number"],
        "dataUnitLenMatchesPayload": true
      },
      {
        "algorithm": "ACVP-AES-ECB",
        "revision": "1.0",
        "direction": ["encrypt", "decrypt"],
        "keyLen": [128, 192, 256]
      },
      {
        "algorithm": "ACVP-AES-CTR",
        "revision": "1.0",
        "direction": ["encrypt", "decrypt"],
        "keyLen": [128, 192, 256],
        "payloadLen": [{
          "min": 8, "max": 128, "increment": 8
        }],
        "incrementalCounter": true,
        "overflowCounter": true,
        "performCounterTests": true
      },
      {
        "algorithm": "ACVP-AES-CBC",
        "revision": "1.0",
        "direction": ["encrypt", "decrypt"],
        "keyLen": [128, 192, 256]
      },
      {
        "algorithm": "ACVP-AES-CFB128",
        "revision": "1.0",
        "direction": ["encrypt", "decrypt"],
        "keyLen": [128, 192, 256]
      },
      {
        "algorithm": "ACVP-AES-GCM",
        "revision": "1.0",
        "direction": ["encrypt", "decrypt"],
        "keyLen": [128, 192, 256],
        "payloadLen": [{
          "min": 0, "max": 65536, "increment": 8
        }],
        "aadLen": [{
          "min": 0, "max": 65536, "increment": 8
        }],
        "tagLen": [32, 64, 96, 104, 112, 120, 128],
        "ivLen": [96],
        "ivGen": ["external", "internal"],
        "ivGenMode": "8.2.2"
      },
      {
        "algorithm": "ACVP-AES-GMAC",
        "revision": "1.0",
        "direction": ["encrypt", "decrypt"],
        "keyLen": [128, 192, 256],
        "payloadLen": [{
          "min": 0, "max": 65536, "increment": 8
        }],
        "aadLen": [{
          "min": 0, "max": 65536, "increment": 8
        }],
        "tagLen": [32, 64, 96, 104, 112, 120, 128],
        "ivLen": [96],
        "ivGen": "external"
      },
      {
        "algorithm": "ACVP-AES-KW",
        "revision": "1.0",
        "direction": [
            "encrypt",
            "decrypt"
        ],
        "kwCipher": [
            "cipher"
        ],
        "keyLen": [
            128, 192, 256
        ],
        "payloadLen": [{"min": 128, "max": 4096, "increment": 64}]
      },
      {
        "algorithm": "ACVP-AES-KWP",
        "revision": "1.0",
        "direction": [
            "encrypt",
            "decrypt"
        ],
        "kwCipher": [
            "cipher"
        ],
        "keyLen": [
            128, 192, 256
        ],
        "payloadLen": [{"min": 8, "max": 4096, "increment": 8}]
      },
      {
        "algorithm": "ACVP-AES-CCM",
        "revision": "1.0",
        "direction": [
            "encrypt",
            "decrypt"
        ],
        "keyLen": [
            128
        ],
        "payloadLen": [{"min": 0, "max": 256, "increment": 8}],
        "ivLen": [104],
        "tagLen": [32, 64],
        "aadLen": [{"min": 0, "max": 524288, "increment": 8}]
      },
      {
        "algorithm": "HMAC-SHA-1",
        "revision": "1.0",
        "keyLen": [{
          "min": 8, "max": 524288, "increment": 8
        }],
        "macLen": [{
          "min": 32, "max": 160, "increment": 8
        }]
      },
      {
        "algorithm": "HMAC-SHA2-224",
        "revision": "1.0",
        "keyLen": [{
          "min": 8, "max": 524288, "increment": 8
        }],
        "macLen": [{
          "min": 32, "max": 224, "increment": 8
        }]
      },
      {
        "algorithm": "HMAC-SHA2-256",
        "revision": "1.0",
        "keyLen": [{
          "min": 8, "max": 524288, "increment": 8
        }],
        "macLen": [{
          "min": 32, "max": 256, "increment": 8
        }]
      },
      {
        "algorithm": "HMAC-SHA2-384",
        "revision": "1.0",
        "keyLen": [{
          "min": 8, "max": 524288, "increment": 8
        }],
        "macLen": [{
          "min": 32, "max": 384, "increment": 8
        }]
      },
      {
        "algorithm": "HMAC-SHA2-512",
        "revision": "1.0",
        "keyLen": [{
          "min": 8, "max": 524288, "increment": 8
        }],
        "macLen": [{
          "min": 32, "max": 512, "increment": 8
        }]
      },
      {
        "algorithm": "HMAC-SHA2-512/224",
        "revision": "1.0",
        "keyLen": [{
          "min": 8, "max": 524288, "increment": 8
        }],
        "macLen": [{
          "min": 32, "max": 224, "increment": 8
        }]
      },
      {
        "algorithm": "HMAC-SHA2-512/256",
        "revision": "1.0",
        "keyLen": [{
          "min": 8, "max": 524288, "increment": 8
        }],
        "macLen": [{
          "min": 32, "max": 256, "increment": 8
        }]
      },
      {
        "algorithm": "HMAC-SHA3-224",
        "revision": "1.0",
        "keyLen": [{
          "min": 8, "max": 524288, "increment": 8
        }],
        "macLen": [{
          "min": 32, "max": 224, "increment": 8
        }]
      },
      {
        "algorithm": "HMAC-SHA3-256",
        "revision": "1.0",
        "keyLen": [{
          "min": 8, "max": 524288, "increment": 8
        }],
        "macLen": [{
          "min": 32, "max": 256, "increment": 8
        }]
      },
      {
        "algorithm": "HMAC-SHA3-384",
        "revision": "1.0",
        "keyLen": [{
          "min": 8, "max": 524288, "increment": 8
        }],
        "macLen": [{
          "min": 32, "max": 384, "increment": 8
        }]
      },
      {
        "algorithm": "HMAC-SHA3-512",
        "revision": "1.0",
        "keyLen": [{
          "min": 8, "max": 524288, "increment": 8
        }],
        "macLen": [{
          "min": 32, "max": 512, "increment": 8
        }]
      },
      {
        "vsId": 0,
        "algorithm": "PBKDF",
        "revision": "1.0",
        "capabilities": [
          {
            "iterationCount": [
              {
                "min": 1,
                "max": 10000,
                "increment": 1
              }
            ],
            "passwordLen": [
              {
                "min": 8,
                "max": 64,
                "increment": 1
              }
            ],
            "saltLen": [
              {
                "min": 128,
                "max": 512,
                "increment": 8
              }
            ],
            "keyLen": [
              {
                "min": 112,
                "max": 2048,
                "increment": 8
              }
            ],
            "hmacAlg": [
              "SHA-1",
              "SHA2-224",
              "SHA2-256",
              "SHA2-384",
              "SHA2-512",
              "SHA2-512/224",
              "SHA2-512/256"
            ]
          }
        ]
      },
      {
        "algorithm": "ctrDRBG",
        "revision": "1.0",
        "predResistanceEnabled": [false],
        "reseedImplemented": true,
        "capabilities": [{
          "mode": "AES-256",
          "derFuncEnabled": false,
          "entropyInputLen": [384],
          "nonceLen": [0],
          "persoStringLen": [{"min": 0, "max": 384, "increment": 16}],
          "additionalInputLen": [
            {"min": 0, "max": 384, "increment": 16}
          ],
          "returnedBitsLen": 2048
        }]
      },
      {
        "algorithm": "ECDSA",
        "mode": "keyGen",
        "revision": "1.0",
        "curve": [
          "P-224",
          "P-256",
          "P-384",
          "P-521"
        ],
        "secretGenerationMode": [
          "testing candidates"
        ]
      },
      {
        "algorithm": "ECDSA",
        "mode": "keyVer",
        "revision": "1.0",
        "curve": [
          "P-224",
          "P-256",
          "P-384",
          "P-521"
        ]
      },
      {
        "algorithm": "ECDSA",
        "mode": "sigGen",
        "revision": "1.0",
        "capabilities": [{
          "curve": [
            "P-224",
            "P-256",
            "P-384",
            "P-521"
          ],
          "hashAlg": [
            "SHA2-224",
            "SHA2-256",
            "SHA2-384",
            "SHA2-512",
            "SHA2-512/224",
            "SHA2-512/256",
            "SHA3-224",
            "SHA3-256",
            "SHA3-384",
            "SHA3-512"
          ]
        }]
      },
      {
        "algorithm": "ECDSA",
        "mode": "sigVer",
        "revision": "1.0",
        "capabilities": [{
          "curve": [
            "P-224",
            "P-256",
            "P-384",
            "P-521"
          ],
          "hashAlg": [
            "SHA-1",
            "SHA2-224",
            "SHA2-256",
            "SHA2-384",
            "SHA2-512",
            "SHA2-512/224",
            "SHA2-512/256",
            "SHA3-224",
            "SHA3-256",
            "SHA3-384",
            "SHA3-512"
          ]
        }]
      },)"
      R"({
        "algorithm": "RSA",
        "mode": "keyGen",
        "revision": "FIPS186-5",
        "infoGeneratedByServer": true,
        "pubExpMode": "fixed",
        "fixedPubExp": "010001",
        "keyFormat": "standard",
        "capabilities": [{
          "randPQ": "probable",
          "properties": [{
              "modulo": 2048,
              "primeTest": [
                "2powSecStr"
              ],
              "pMod8": 0,
              "qMod8": 0
            },{
              "modulo": 3072,
              "primeTest": [
                "2powSecStr"
              ],
              "pMod8": 0,
              "qMod8": 0
            },{
              "modulo": 4096,
              "primeTest": [
                "2powSecStr"
              ],
              "pMod8": 0,
              "qMod8": 0
            },{
              "modulo": 6144,
              "primeTest": [
                "2powSecStr"
              ],
              "pMod8": 0,
              "qMod8": 0
            },{
              "modulo": 8192,
              "primeTest": [
                "2powSecStr"
              ],
              "pMod8": 0,
              "qMod8": 0
          }]
        }]
      },)"
      R"({
        "algorithm": "RSA",
        "mode": "sigGen",
        "revision": "FIPS186-5",
        "capabilities": [{
          "sigType": "pkcs1v1.5",
          "properties": [{
              "modulo": 2048,
              "hashPair": [{
                  "hashAlg": "SHA2-224"
                },{
                  "hashAlg": "SHA2-256"
                },{
                  "hashAlg": "SHA2-384"
                },{
                  "hashAlg": "SHA2-512"
                },{
                  "hashAlg": "SHA2-512/224"
                },{
                  "hashAlg": "SHA2-512/256"
                },{
                  "hashAlg": "SHA3-224"
                },{
                  "hashAlg": "SHA3-256"
                },{
                  "hashAlg": "SHA3-384"
                },{
                  "hashAlg": "SHA3-512"
              }]
            },{
              "modulo": 3072,
              "hashPair": [{
                  "hashAlg": "SHA2-224"
                },{
                  "hashAlg": "SHA2-256"
                },{
                  "hashAlg": "SHA2-384"
                },{
                  "hashAlg": "SHA2-512"
                },{
                  "hashAlg": "SHA2-512/224"
                },{
                  "hashAlg": "SHA2-512/256"
                },{
                  "hashAlg": "SHA3-224"
                },{
                  "hashAlg": "SHA3-256"
                },{
                  "hashAlg": "SHA3-384"
                },{
                  "hashAlg": "SHA3-512"
              }]
            },{
              "modulo": 4096,
              "hashPair": [{
                  "hashAlg": "SHA2-224"
                },{
                  "hashAlg": "SHA2-256"
                },{
                  "hashAlg": "SHA2-384"
                },{
                  "hashAlg": "SHA2-512"
                },{
                  "hashAlg": "SHA2-512/224"
                },{
                  "hashAlg": "SHA2-512/256"
                },{
                  "hashAlg": "SHA3-224"
                },{
                  "hashAlg": "SHA3-256"
                },{
                  "hashAlg": "SHA3-384"
                },{
                  "hashAlg": "SHA3-512"
              }]
            }]
          },{
            "sigType": "pss",
            "properties": [{
                "modulo": 2048,
                "maskFunction": ["mgf1"],
                "hashPair": [{
                    "hashAlg": "SHA2-224",
                    "saltLen": 28
                  },{
                    "hashAlg": "SHA2-256",
                    "saltLen": 32
                  },{
                    "hashAlg": "SHA2-384",
                    "saltLen": 48
                  },{
                    "hashAlg": "SHA2-512",
                    "saltLen": 64
                  },{
                    "hashAlg": "SHA2-512/224",
                    "saltLen": 28
                  },{
                    "hashAlg": "SHA2-512/256",
                    "saltLen": 32
                  },{
                    "hashAlg": "SHA3-224",
                    "saltLen": 28
                  },{
                    "hashAlg": "SHA3-256",
                    "saltLen": 32
                  },{
                    "hashAlg": "SHA3-384",
                    "saltLen": 48
                  },{
                    "hashAlg": "SHA3-512",
                    "saltLen": 64
                }]
              },{
                "modulo": 3072,
                "maskFunction": ["mgf1"],
                "hashPair": [{
                    "hashAlg": "SHA2-224",
                    "saltLen": 28
                  },{
                    "hashAlg": "SHA2-256",
                    "saltLen": 32
                  },{
                    "hashAlg": "SHA2-384",
                    "saltLen": 48
                  },{
                    "hashAlg": "SHA2-512",
                    "saltLen": 64
                  },{
                    "hashAlg": "SHA2-512/224",
                    "saltLen": 28
                  },{
                    "hashAlg": "SHA2-512/256",
                    "saltLen": 32
                  },{
                    "hashAlg": "SHA3-224",
                    "saltLen": 28
                  },{
                    "hashAlg": "SHA3-256",
                    "saltLen": 32
                  },{
                    "hashAlg": "SHA3-384",
                    "saltLen": 48
                  },{
                    "hashAlg": "SHA3-512",
                    "saltLen": 64
                }]
              },{
                "modulo": 4096,
                "maskFunction": ["mgf1"],
                "hashPair": [{
                    "hashAlg": "SHA2-224",
                    "saltLen": 28
                  },{
                    "hashAlg": "SHA2-256",
                    "saltLen": 32
                  },{
                    "hashAlg": "SHA2-384",
                    "saltLen": 48
                  },{
                    "hashAlg": "SHA2-512",
                    "saltLen": 64
                  },{
                    "hashAlg": "SHA2-512/224",
                    "saltLen": 28
                  },{
                    "hashAlg": "SHA2-512/256",
                    "saltLen": 32
                  },{
                    "hashAlg": "SHA3-224",
                    "saltLen": 28
                  },{
                    "hashAlg": "SHA3-256",
                    "saltLen": 32
                  },{
                    "hashAlg": "SHA3-384",
                    "saltLen": 48
                  },{
                    "hashAlg": "SHA3-512",
                    "saltLen": 64
                }]
            }]
        }]
      },)"
      R"({
        "algorithm": "RSA",
        "mode": "sigVer",
        "revision": "FIPS186-4",
        "pubExpMode": "fixed",
        "fixedPubExp": "010001",
        "capabilities": [{
            "sigType": "pkcs1v1.5",
            "properties": [{
                "modulo": 1024,
                "hashPair": [{
                    "hashAlg": "SHA-1"
                  },{
                    "hashAlg": "SHA2-224"
                  },{
                    "hashAlg": "SHA2-256"
                  },{
                    "hashAlg": "SHA2-384"
                  },{
                    "hashAlg": "SHA2-512"
                  },{
                    "hashAlg": "SHA2-512/224"
                  },{
                    "hashAlg": "SHA2-512/256"
                }]
              },{
                "modulo": 2048,
                "hashPair": [{
                    "hashAlg": "SHA-1"
                }]
              },{
                "modulo": 3072,
                "hashPair": [{
                    "hashAlg": "SHA-1"
                }]
              },{
                "modulo": 4096,
                "hashPair": [{
                    "hashAlg": "SHA-1"
                }]
            }]
          },{
            "sigType": "pss",
            "properties": [{
                "modulo": 1024,
                "hashPair": [{
                    "hashAlg": "SHA-1",
                    "saltLen": 20
                  },{
                    "hashAlg": "SHA2-224",
                    "saltLen": 28
                  },{
                    "hashAlg": "SHA2-256",
                    "saltLen": 32
                  },{
                    "hashAlg": "SHA2-384",
                    "saltLen": 48
                  },{
                    "hashAlg": "SHA2-512/224",
                    "saltLen": 28
                  },{
                    "hashAlg": "SHA2-512/256",
                    "saltLen": 32
                }]
              },{
                "modulo": 2048,
                "hashPair": [{
                    "hashAlg": "SHA-1",
                    "saltLen": 20
                }]
              },{
                "modulo": 3072,
                "hashPair": [{
                    "hashAlg": "SHA-1",
                    "saltLen": 20
                }]
              },{
                "modulo": 4096,
                "hashPair": [{
                    "hashAlg": "SHA-1",
                    "saltLen": 20
                }]
            }]
        }]
      },)"
      R"({
        "algorithm": "RSA",
        "mode": "sigVer",
        "revision": "FIPS186-5",
        "pubExpMode": "fixed",
        "fixedPubExp": "010001",
        "capabilities": [{
            "sigType": "pkcs1v1.5",
            "properties": [{
                "modulo": 2048,
                "hashPair": [{
                    "hashAlg": "SHA2-224"
                  },{
                    "hashAlg": "SHA2-256"
                  },{
                    "hashAlg": "SHA2-384"
                  },{
                    "hashAlg": "SHA2-512"
                  },{
                    "hashAlg": "SHA2-512/224"
                  },{
                    "hashAlg": "SHA2-512/256"
                  },{
                    "hashAlg": "SHA3-224"
                  },{
                    "hashAlg": "SHA3-256"
                  },{
                    "hashAlg": "SHA3-384"
                  },{
                    "hashAlg": "SHA3-512"
                }]
              },{
                "modulo": 3072,
                "hashPair": [{
                    "hashAlg": "SHA2-224"
                  },{
                    "hashAlg": "SHA2-256"
                  },{
                    "hashAlg": "SHA2-384"
                  },{
                    "hashAlg": "SHA2-512"
                  },{
                    "hashAlg": "SHA2-512/224"
                  },{
                    "hashAlg": "SHA2-512/256"
                  },{
                    "hashAlg": "SHA3-224"
                  },{
                    "hashAlg": "SHA3-256"
                  },{
                    "hashAlg": "SHA3-384"
                  },{
                    "hashAlg": "SHA3-512"
                }]
              },{
                "modulo": 4096,
                "hashPair": [{
                    "hashAlg": "SHA2-224"
                  },{
                    "hashAlg": "SHA2-256"
                  },{
                    "hashAlg": "SHA2-384"
                  },{
                    "hashAlg": "SHA2-512"
                  },{
                    "hashAlg": "SHA2-512/224"
                  },{
                    "hashAlg": "SHA2-512/256"
                  },{
                    "hashAlg": "SHA3-224"
                  },{
                    "hashAlg": "SHA3-256"
                  },{
                    "hashAlg": "SHA3-384"
                  },{
                    "hashAlg": "SHA3-512"
                }]
            }]
          },{
            "sigType": "pss",
            "properties": [{
                "modulo": 2048,
                "maskFunction": ["mgf1"],
                "hashPair": [{
                    "hashAlg": "SHA2-224",
                    "saltLen": 28
                  },{
                    "hashAlg": "SHA2-256",
                    "saltLen": 32
                  },{
                    "hashAlg": "SHA2-384",
                    "saltLen": 48
                  },{
                    "hashAlg": "SHA2-512",
                    "saltLen": 64
                  },{
                    "hashAlg": "SHA2-512/224",
                    "saltLen": 28
                  },{
                    "hashAlg": "SHA2-512/256",
                    "saltLen": 32
                  },{
                    "hashAlg": "SHA3-224",
                    "saltLen": 28
                  },{
                    "hashAlg": "SHA3-256",
                    "saltLen": 32
                  },{
                    "hashAlg": "SHA3-384",
                    "saltLen": 48
                  },{
                    "hashAlg": "SHA3-512",
                    "saltLen": 64
                }]
              },{
                "modulo": 3072,
                "maskFunction": ["mgf1"],
                "hashPair": [{
                    "hashAlg": "SHA2-224",
                    "saltLen": 28
                  },{
                    "hashAlg": "SHA2-256",
                    "saltLen": 32
                  },{
                    "hashAlg": "SHA2-384",
                    "saltLen": 48
                  },{
                    "hashAlg": "SHA2-512",
                    "saltLen": 64
                  },{
                    "hashAlg": "SHA2-512/224",
                    "saltLen": 28
                  },{
                    "hashAlg": "SHA2-512/256",
                    "saltLen": 32
                  },{
                    "hashAlg": "SHA3-224",
                    "saltLen": 28
                  },{
                    "hashAlg": "SHA3-256",
                    "saltLen": 32
                  },{
                    "hashAlg": "SHA3-384",
                    "saltLen": 48
                  },{
                    "hashAlg": "SHA3-512",
                    "saltLen": 64
                }]
              },{
                "modulo": 4096,
                "maskFunction": ["mgf1"],
                "hashPair": [{
                    "hashAlg": "SHA2-224",
                    "saltLen": 28
                  },{
                    "hashAlg": "SHA2-256",
                    "saltLen": 32
                  },{
                    "hashAlg": "SHA2-384",
                    "saltLen": 48
                  },{
                    "hashAlg": "SHA2-512",
                    "saltLen": 64
                  },{
                    "hashAlg": "SHA2-512/224",
                    "saltLen": 28
                  },{
                    "hashAlg": "SHA2-512/256",
                    "saltLen": 32
                  },{
                    "hashAlg": "SHA3-224",
                    "saltLen": 28
                  },{
                    "hashAlg": "SHA3-256",
                    "saltLen": 32
                  },{
                    "hashAlg": "SHA3-384",
                    "saltLen": 48
                  },{
                    "hashAlg": "SHA3-512",
                    "saltLen": 64
                }]
            }]
        }]
      },)"
      R"({
        "algorithm": "CMAC-AES",
        "acvptoolTestOnly": true,
        "revision": "1.0",
        "capabilities": [{
          "direction": ["gen", "ver"],
          "msgLen": [{
            "min": 0,
            "max": 524288,
            "increment": 8
          }],
          "keyLen": [128, 256],
          "macLen": [{
            "min": 8,
            "max": 128,
            "increment": 8
          }]
        }]
      },
      {
        "algorithm": "KDF",
        "revision": "1.0",
        "capabilities": [{
          "kdfMode": "feedback",
          "macMode": [
            "HMAC-SHA-1",
            "HMAC-SHA2-224",
            "HMAC-SHA2-256",
            "HMAC-SHA2-384",
            "HMAC-SHA2-512",
            "HMAC-SHA2-512/224",
            "HMAC-SHA2-512/256"
          ],
          "customKeyInLength": 0,
          "supportedLengths": [{
            "min": 8,
            "max": 1024,
            "increment": 8
          }],
          "fixedDataOrder": ["after fixed data"],
          "counterLength": [8],
          "supportsEmptyIv": true,
          "requiresEmptyIv": true
        },{
          "kdfMode": "counter",
          "macMode": [
            "HMAC-SHA-1",
            "HMAC-SHA2-224",
            "HMAC-SHA2-256",
            "HMAC-SHA2-384",
            "HMAC-SHA2-512",
            "HMAC-SHA2-512/224",
            "HMAC-SHA2-512/256"
          ],
          "supportedLengths": [{
            "min": 8,
            "max": 4096,
            "increment": 8
          }],
          "fixedDataOrder": ["before fixed data"],
          "counterLength": [32]
        }]
      },
      {
        "algorithm": "kdf-components",
        "revision": "1.0",
        "mode": "tls",
        "tlsVersion": [
          "v1.0/1.1",
          "v1.2"
        ],
        "hashAlg": [
          "SHA2-256",
          "SHA2-384",
          "SHA2-512"
        ]
      },
      {
        "algorithm": "kdf-components",
        "mode": "ssh",
        "revision": "1.0",
        "isSample": true,
        "hashAlg": [
          "SHA-1",
          "SHA2-224",
          "SHA2-256",
          "SHA2-384",
          "SHA2-512"
        ],
        "cipher": [
          "TDES",
          "AES-128",
          "AES-192",
          "AES-256"
        ]
      },
      {
        "algorithm": "TLS-v1.2",
        "revision": "RFC7627",
        "mode": "KDF",
        "hashAlg": [
          "SHA2-256",
          "SHA2-384",
          "SHA2-512"
        ]
      },
      {
        "vsId": 0,
        "algorithm": "KDA",
        "mode": "HKDF",
        "revision": "Sp800-56Cr1",
        "isSample": true,
        "fixedInfoPattern": "uPartyInfo||vPartyInfo||l",
        "encoding": [
          "concatenation"
        ],
        "hmacAlg": [
          "SHA-1",
          "SHA2-224",
          "SHA2-256",
          "SHA2-384",
          "SHA2-512",
          "SHA2-512/224",
          "SHA2-512/256"
        ],
        "macSaltMethods": [
          "default",
          "random"
        ],
        "l": 1024,
        "z": [
          {
            "min": 224,
            "max": 65536,
            "increment": 8
          }
        ],
        "performMultiExpansionTests": false
      },
      {
        "algorithm": "KAS-ECC-SSC",
        "revision": "Sp800-56Ar3",
        "scheme": {
          "ephemeralUnified": {
            "kasRole": [
              "initiator",
              "responder"
            ]
          },
          "staticUnified": {
            "kasRole": [
              "initiator",
              "responder"
            ]
          }
        },
        "domainParameterGenerationMethods": [
          "P-224",
          "P-256",
          "P-384",
          "P-521"
        ]
      },
      {
        "algorithm": "KAS-FFC-SSC",
        "revision": "Sp800-56Ar3",
        "scheme": {
          "dhEphem": {
            "kasRole": [
              "initiator",
              "responder"
            ]
          }
        },
        "domainParameterGenerationMethods": [
          "FB",
          "FC"
        ]
      },
      {
        "algorithm": "KDA",
        "mode": "OneStep",
        "revision": "Sp800-56Cr2",
        "prereqVals": [],
        "auxFunctions": [
          {"auxFunctionName": "SHA-1"},
          {"auxFunctionName": "SHA2-224"},
          {"auxFunctionName": "SHA2-256"},
          {"auxFunctionName": "SHA2-384"},
          {"auxFunctionName": "SHA2-512"},
          {"auxFunctionName": "SHA2-512/224"},
          {"auxFunctionName": "SHA2-512/256"},
          {"auxFunctionName": "SHA3-224"},
          {"auxFunctionName": "SHA3-256"},
          {"auxFunctionName": "SHA3-384"},
          {"auxFunctionName": "SHA3-512"},
          {"auxFunctionName": "HMAC-SHA-1", "macSaltMethods": ["default", "random"]},
          {"auxFunctionName": "HMAC-SHA2-224", "macSaltMethods": ["default", "random"]},
          {"auxFunctionName": "HMAC-SHA2-256", "macSaltMethods": ["default", "random"]},
          {"auxFunctionName": "HMAC-SHA2-384", "macSaltMethods": ["default", "random"]},
          {"auxFunctionName": "HMAC-SHA2-512", "macSaltMethods": ["default", "random"]},
          {"auxFunctionName": "HMAC-SHA2-512/224", "macSaltMethods": ["default", "random"]},
          {"auxFunctionName": "HMAC-SHA2-512/256", "macSaltMethods": ["default", "random"]}
        ],
        "fixedInfoPattern": "uPartyInfo||vPartyInfo",
        "encoding": ["concatenation"],
        "z": [{"min": 224, "max": 8192, "increment": 8}],
        "l": 2048
      },)"
      R"({
        "algorithm": "ML-KEM",
        "mode": "keyGen",
        "revision": "FIPS203",
        "parameterSets": ["ML-KEM-512", "ML-KEM-768", "ML-KEM-1024"]
      },
      {
        "algorithm": "ML-KEM",
        "mode": "encapDecap",
        "revision": "FIPS203",
        "parameterSets": ["ML-KEM-512", "ML-KEM-768", "ML-KEM-1024"],
        "functions": ["encapsulation", "decapsulation", "encapsulationKeyCheck", "decapsulationKeyCheck"]
      },)"
      R"({
        "algorithm": "EDDSA",
        "mode": "keyGen",
        "revision": "1.0",
        "curve": ["ED-25519"]
      },{
        "algorithm": "EDDSA",
        "mode": "keyVer",
        "revision": "1.0",
        "curve": ["ED-25519"]
      },{
        "algorithm": "EDDSA",
        "mode": "sigGen",
        "revision": "1.0",
        "curve": ["ED-25519"],
        "pure": true,
        "preHash": true,
        "contextLength": [{"min": 0, "max": 255, "increment": 1}]
      },{
        "algorithm": "EDDSA",
        "mode": "sigVer",
        "revision": "1.0",
        "curve": ["ED-25519"],
        "pure": true,
        "preHash": true,
        "contextLength": [{"min": 0, "max": 255, "increment": 1}]
      },)"
      R"({
        "algorithm": "ML-DSA",
        "mode": "keyGen",
        "revision": "FIPS204",
        "parameterSets": ["ML-DSA-44", "ML-DSA-65", "ML-DSA-87"]
      },{
        "algorithm": "ML-DSA",
        "mode": "sigGen",
        "revision": "FIPS204",
        "capabilities": [
        {
          "parameterSets": [
            "ML-DSA-44",
            "ML-DSA-65",
            "ML-DSA-87"
          ],
          "messageLength": [
            {
              "min": 8,
              "max": 65536,
              "increment": 8
            }
          ]
        }
      ],
        "deterministic": [false],
        "externalMu": [
          true,
          false
        ],
        "signatureInterfaces": [
          "internal", 
          "external"
        ]
      },{
        "algorithm": "ML-DSA",
        "mode": "sigVer",
        "revision": "FIPS204",
        "capabilities": [
        {
          "parameterSets": [
            "ML-DSA-44",
            "ML-DSA-65",
            "ML-DSA-87"
          ],
          "messageLength": [
            {
              "min": 8,
              "max": 65536,
              "increment": 8
            }
          ]
        }
      ],
        "deterministic": [false],
        "externalMu": [
          true,
          false
        ],
        "signatureInterfaces": [
          "internal", 
          "external"
        ]
      }])";
  return write_reply({Span<const uint8_t>(
      reinterpret_cast<const uint8_t *>(kConfig), sizeof(kConfig) - 1)});
}

template <uint8_t *(*OneShotHash)(const uint8_t *, size_t, uint8_t *),
          size_t DigestLength>
static bool Hash(const Span<const uint8_t> args[], ReplyCallback write_reply) {
  uint8_t digest[DigestLength];
  OneShotHash(args[0].data(), args[0].size(), digest);
  return write_reply({Span<const uint8_t>(digest)});
}

template <const EVP_MD *(MDFunc)(), size_t DigestLength>
static bool HashSha3(const Span<const uint8_t> args[],
                     ReplyCallback write_reply) {
  uint8_t digest[DigestLength];
  const EVP_MD *md = MDFunc();
  unsigned int md_out_size = DigestLength;

  EVP_Digest(args[0].data(), args[0].size(), digest, &md_out_size, md, NULL);

  return write_reply({Span<const uint8_t>(digest)});
}

template <const EVP_MD *(MDFunc)()>
static bool HashXof(const Span<const uint8_t> args[],
                    ReplyCallback write_reply) {
  // NOTE: Max outLen supported by ACVP is 65536 bits (8192 bytes). If that
  //       changes, we'll need to use a bigger stack-allocated array size here.
  //       https://pages.nist.gov/ACVP/draft-celi-acvp-sha3.html#name-capabilities-registration
  uint8_t digest[8192];
  const EVP_MD *md = MDFunc();
  const uint8_t *outlen_bytes = args[1].data();
  // MD outLen is passed to modulewrapper as a length-4 byte array representing
  // a little-endian unsigned 32-bit integer.
  uint32_t md_out_size = CRYPTO_load_u32_le(outlen_bytes);

  EVP_Digest(args[0].data(), args[0].size(), digest, &md_out_size, md, NULL);

  return write_reply({Span<const uint8_t>(digest, md_out_size)});
}

template <uint8_t *(*OneShotHash)(const uint8_t *, size_t, uint8_t *),
          size_t DigestLength>
static bool HashMCT(const Span<const uint8_t> args[],
                    ReplyCallback write_reply) {
  if (args[0].size() != DigestLength) {
    return false;
  }

  uint8_t buf[DigestLength * 3];
  memcpy(buf, args[0].data(), DigestLength);
  memcpy(buf + DigestLength, args[0].data(), DigestLength);
  memcpy(buf + 2 * DigestLength, args[0].data(), DigestLength);

  for (size_t i = 0; i < 1000; i++) {
    uint8_t digest[DigestLength];
    OneShotHash(buf, sizeof(buf), digest);
    memmove(buf, buf + DigestLength, DigestLength * 2);
    memcpy(buf + DigestLength * 2, digest, DigestLength);
  }

  return write_reply(
      {Span<const uint8_t>(buf + 2 * DigestLength, DigestLength)});
}

template <const EVP_MD *(MDFunc)(), size_t DigestLength>
static bool HashMCTSha3(const Span<const uint8_t> args[],
                        ReplyCallback write_reply) {
  if (args[0].size() != DigestLength) {
    return false;
  }
  const EVP_MD *evp_md = MDFunc();
  unsigned int md_out_size = DigestLength;

  // The following logic conforms to the Monte Carlo tests described in
  // https://pages.nist.gov/ACVP/draft-celi-acvp-sha3.html#name-monte-carlo-tests-for-sha3-
  unsigned char md[1001][DigestLength];
  unsigned char msg[1001][DigestLength];

  memcpy(md[0], args[0].data(), DigestLength);

  for (size_t i = 1; i <= 1000; i++) {
    memcpy(msg[i], md[i - 1], DigestLength);
    EVP_Digest(msg[i], sizeof(msg[i]), md[i], &md_out_size, evp_md, NULL);
  }

  return write_reply({Span<const uint8_t>(md[1000])});
}

template <const EVP_MD *(MDFunc)()>
static bool HashMCTXof(const Span<const uint8_t> args[],
                       ReplyCallback write_reply) {
  const uint8_t *max_outlen_bytes = args[1].data();
  const uint8_t *min_outlen_bytes = args[2].data();
  const uint8_t *outlen_bytes = args[3].data();

  // The various output lens are passed to modulewrapper as a length-4 byte
  // array representing a little-endian unsigned 32-bit integer.
  uint32_t min_output_len = CRYPTO_load_u32_le(min_outlen_bytes);
  uint32_t max_output_len = CRYPTO_load_u32_le(max_outlen_bytes);
  uint32_t output_len = CRYPTO_load_u32_le(outlen_bytes);
  uint32_t range = max_output_len - min_output_len + 1;

  const size_t array_len = 1001;
  std::vector<std::vector<uint8_t>> md(array_len);
  std::vector<std::vector<uint8_t>> msg(array_len, std::vector<uint8_t>(16));

  // Zero out |msg| to clear any residual stack garbage before XOF computation
  for (size_t i = 0; i < array_len; i++) {
    OPENSSL_cleanse(msg[i].data(), 16 * sizeof(uint8_t));
  }

  // The following logic conforms to the SHAKE Monte Carlo tests described in
  // https://pages.nist.gov/ACVP/draft-celi-acvp-sha3.html#name-monte-carlo-tests-for-sha3-
  md[0].resize(args[0].size());
  memcpy(md[0].data(), args[0].data(), args[0].size());

  for (size_t i = 1; i < array_len; i++) {
    md[i].resize(output_len);

    size_t msg_size = std::min<size_t>(md[i - 1].size(), 16);
    memcpy(msg[i].data(), md[i - 1].data(), msg_size);

    EVP_Digest(msg[i].data(), msg[i].size(), md[i].data(), &output_len,
               MDFunc(), NULL);

    uint16_t rightmost_output_bits =
        (md[i][output_len - 2] << 8) | md[i][output_len - 1];
    output_len = min_output_len + (rightmost_output_bits % range);
  }

  // We're sending the new output len back to the ACVP tool as a length-4 byte
  // array representing a little-endian unsigned 32-bit integer as well.
  uint8_t new_outlen_bytes[4];
  CRYPTO_store_u32_le(new_outlen_bytes, output_len);

  return write_reply(
      {Span<const uint8_t>(md[1000]), Span<const uint8_t>(new_outlen_bytes)});
}

// The following logic conforms to the Large Data Tests described in
// https://pages.nist.gov/ACVP/draft-celi-acvp-sha.html#name-large-data-tests-for-sha-1-
// Which are the same for SHA-1, SHA2, and SHA3
static unsigned char *BuildLDTMessage(const bssl::Span<const uint8_t> part_msg,
                                      int times) {
  size_t full_msg_size = part_msg.size() * times;
  unsigned char *full_msg = (unsigned char *)malloc(full_msg_size);
  for (int i = 0; i < times; i++) {
    memcpy(full_msg + i * part_msg.size(), part_msg.data(), part_msg.size());
  }

  return full_msg;
}

template <uint8_t *(*OneShotHash)(const uint8_t *, size_t, uint8_t *),
          size_t DigestLength>
static bool HashLDT(const Span<const uint8_t> args[],
                    ReplyCallback write_reply) {
  uint8_t digest[DigestLength];
  int times;
  memcpy(&times, args[1].data(), sizeof(int));

  unsigned char *msg = BuildLDTMessage(args[0], times);

  OneShotHash(msg, args[0].size() * times, digest);
  free(msg);
  return write_reply({Span<const uint8_t>(digest)});
}

template <const EVP_MD *(MDFunc)(), size_t DigestLength>
static bool HashLDTSha3(const Span<const uint8_t> args[],
                        ReplyCallback write_reply) {
  uint8_t digest[DigestLength];
  const EVP_MD *md = MDFunc();
  unsigned int md_out_size = DigestLength;

  int times;
  memcpy(&times, args[1].data(), sizeof(int));

  unsigned char *msg = BuildLDTMessage(args[0], times);

  EVP_Digest(msg, args[0].size() * times, digest, &md_out_size, md, nullptr);
  free(msg);
  return write_reply({Span<const uint8_t>(digest)});
}

static uint32_t GetIterations(const Span<const uint8_t> iterations_bytes) {
  uint32_t iterations;
  if (iterations_bytes.size() != sizeof(iterations)) {
    LOG_ERROR(
        "Expected %u-byte input for number of iterations, but found %u "
        "bytes.\n",
        static_cast<unsigned>(sizeof(iterations)),
        static_cast<unsigned>(iterations_bytes.size()));
    abort();
  }

  memcpy(&iterations, iterations_bytes.data(), sizeof(iterations));
  if (iterations == 0 || iterations == UINT32_MAX) {
    LOG_ERROR("Invalid number of iterations: %x.\n",
              static_cast<unsigned>(iterations));
    abort();
  }

  return iterations;
}

template <int (*SetKey)(const uint8_t *key, unsigned bits, AES_KEY *out),
          void (*Block)(const uint8_t *in, uint8_t *out, const AES_KEY *key)>
static bool AES(const Span<const uint8_t> args[], ReplyCallback write_reply) {
  AES_KEY key;
  if (SetKey(args[0].data(), args[0].size() * 8, &key) != 0) {
    return false;
  }
  if (args[1].size() % AES_BLOCK_SIZE != 0) {
    return false;
  }
  std::vector<uint8_t> result(args[1].begin(), args[1].end());
  const uint32_t iterations = GetIterations(args[2]);

  std::vector<uint8_t> prev_result;
  for (uint32_t j = 0; j < iterations; j++) {
    if (j == iterations - 1) {
      prev_result = result;
    }

    for (size_t i = 0; i < args[1].size(); i += AES_BLOCK_SIZE) {
      Block(result.data() + i, result.data() + i, &key);
    }
  }

  return write_reply(
      {Span<const uint8_t>(result), Span<const uint8_t>(prev_result)});
}

template <bool Encrypt>
static bool AES_XTS(const Span<const uint8_t> args[],
                    ReplyCallback write_reply) {
  const EVP_CIPHER *cipher = EVP_aes_256_xts();

  std::vector<uint8_t> key(args[0].begin(), args[0].end());
  std::vector<uint8_t> plaintext(args[1].begin(), args[1].end());
  std::vector<uint8_t> iv(args[2].begin(), args[2].end());

  bssl::Span<const uint8_t> in = plaintext;
  std::vector<uint8_t> out(plaintext.size());

  bssl::ScopedEVP_CIPHER_CTX ctx;
  int len;

  ctx.Reset();
  if (Encrypt) {
    if (!EVP_EncryptInit_ex(ctx.get(), cipher, nullptr, key.data(),
                            iv.data())) {
      LOG_ERROR("Failed XTS encrypt setup");
      return false;
    }
    if (!EVP_EncryptUpdate(ctx.get(), out.data(), &len, in.data(), in.size())) {
      LOG_ERROR("Failed XTS encrypt");
      return false;
    }
  } else {
    if (!EVP_DecryptInit_ex(ctx.get(), cipher, nullptr, key.data(),
                            iv.data())) {
      LOG_ERROR("Failed XTS decrypt setup");
      return false;
    }
    if (!EVP_DecryptUpdate(ctx.get(), out.data(), &len, in.data(), in.size())) {
      LOG_ERROR("Failed XTS decrypt");
      return false;
    }
  }
  out.resize(len);
  return write_reply({Span<const uint8_t>(out)});
}

template <int (*SetKey)(const uint8_t *key, unsigned bits, AES_KEY *out),
          int Direction>
static bool AES_CBC(const Span<const uint8_t> args[],
                    ReplyCallback write_reply) {
  AES_KEY key;
  if (SetKey(args[0].data(), args[0].size() * 8, &key) != 0) {
    return false;
  }
  if (args[1].size() % AES_BLOCK_SIZE != 0 || args[1].empty() ||
      args[2].size() != AES_BLOCK_SIZE) {
    return false;
  }
  std::vector<uint8_t> input(args[1].begin(), args[1].end());
  std::vector<uint8_t> iv(args[2].begin(), args[2].end());
  const uint32_t iterations = GetIterations(args[3]);

  std::vector<uint8_t> result(input.size());
  std::vector<uint8_t> prev_result, prev_input;

  for (uint32_t j = 0; j < iterations; j++) {
    prev_result = result;
    if (j > 0) {
      if (Direction == AES_ENCRYPT) {
        iv = result;
      } else {
        iv = prev_input;
      }
    }

    // AES_cbc_encrypt will mutate the given IV, but we need it later.
    uint8_t iv_copy[AES_BLOCK_SIZE];
    memcpy(iv_copy, iv.data(), sizeof(iv_copy));
    AES_cbc_encrypt(input.data(), result.data(), input.size(), &key, iv_copy,
                    Direction);

    if (Direction == AES_DECRYPT) {
      prev_input = input;
    }

    if (j == 0) {
      input = iv;
    } else {
      input = prev_result;
    }
  }

  return write_reply(
      {Span<const uint8_t>(result), Span<const uint8_t>(prev_result)});
}

template <void (*CipherOp)(const uint8_t *in, uint8_t *out,
                          size_t bits, const AES_KEY *key,
                          uint8_t *ivec, int *num, int enc),
          int Direction>
static bool AES_CFB(const Span<const uint8_t> args[],
                    ReplyCallback write_reply) {
  AES_KEY key;
  if (AES_set_encrypt_key(args[0].data(), args[0].size() * 8, &key) != 0) {
    return false;
  }
  if (args[1].empty() || args[2].size() != AES_BLOCK_SIZE) {
    return false;
  }
  std::vector<uint8_t> input(args[1].begin(), args[1].end());
  std::vector<uint8_t> iv(args[2].begin(), args[2].end());
  const uint32_t iterations = GetIterations(args[3]);

  std::vector<uint8_t> result(input.size());
  std::vector<uint8_t> prev_result, prev_input;

  for (uint32_t j = 0; j < iterations; j++) {
    prev_result = result;
    if (j > 0) {
      if (Direction == AES_ENCRYPT) {
        iv = result;
      } else {
        iv = prev_input;
      }
    }

    // CipherOp will mutate the given IV, but we need it later.
    uint8_t iv_copy[AES_BLOCK_SIZE];
    memcpy(iv_copy, iv.data(), sizeof(iv_copy));
    int num = 0;
    CipherOp(input.data(), result.data(), input.size(), &key, iv_copy,
            &num, Direction);

    if (Direction == AES_DECRYPT) {
      prev_input = input;
    }

    if (j == 0) {
      input = iv;
    } else {
      input = prev_result;
    }
  }

  return write_reply(
      {Span<const uint8_t>(result), Span<const uint8_t>(prev_result)});
}

static bool AES_CTR(const Span<const uint8_t> args[],
                    ReplyCallback write_reply) {
  static const uint32_t kOneIteration = 1;
  if (args[3].size() != sizeof(kOneIteration) ||
      memcmp(args[3].data(), &kOneIteration, sizeof(kOneIteration))) {
    LOG_ERROR("Only a single iteration supported with AES-CTR\n");
    return false;
  }

  AES_KEY key;
  if (AES_set_encrypt_key(args[0].data(), args[0].size() * 8, &key) != 0) {
    return false;
  }
  if (args[2].size() != AES_BLOCK_SIZE) {
    return false;
  }
  uint8_t iv[AES_BLOCK_SIZE];
  memcpy(iv, args[2].data(), AES_BLOCK_SIZE);
  if (GetIterations(args[3]) != 1) {
    LOG_ERROR("Multiple iterations of AES-CTR is not supported.\n");
    return false;
  }

  std::vector<uint8_t> out;
  out.resize(args[1].size());
  unsigned num = 0;
  uint8_t ecount_buf[AES_BLOCK_SIZE];
  AES_ctr128_encrypt(args[1].data(), out.data(), args[1].size(), &key, iv,
                     ecount_buf, &num);
  return write_reply({Span<const uint8_t>(out)});
}

static bool AESGCMSetup(EVP_AEAD_CTX *ctx, Span<const uint8_t> tag_len_span,
                        Span<const uint8_t> key, Span<const uint8_t> nonce) {
  uint32_t tag_len_32;
  if (tag_len_span.size() != sizeof(tag_len_32)) {
    LOG_ERROR("Tag size value is %u bytes, not an uint32_t\n",
              static_cast<unsigned>(tag_len_span.size()));
    return false;
  }
  memcpy(&tag_len_32, tag_len_span.data(), sizeof(tag_len_32));

  const EVP_AEAD *aead;
  if (nonce.empty()) {
    // Internally generated IVs
    switch (key.size()) {
      case 16:
        aead = EVP_aead_aes_128_gcm_randnonce();
        break;
      case 32:
        aead = EVP_aead_aes_256_gcm_randnonce();
        break;
      default:
        LOG_ERROR("Bad AES-GCM key length %u\n",
                  static_cast<unsigned>(key.size()));
        return false;
    }
    // The 12-byte nonce is appended to the tag and is generated internally for
    // random nonce function. Thus, the "tag" must be extended by 12 bytes
    // for the purpose of the API.
    if (!EVP_AEAD_CTX_init(ctx, aead, key.data(), key.size(),
                           tag_len_32 + AES_GCM_NONCE_LENGTH, nullptr)) {
      LOG_ERROR("Failed to setup AES-GCM with tag length %u\n",
                static_cast<unsigned>(tag_len_32));
      return false;
    }
  } else {
    // External IVs
    switch (key.size()) {
      case 16:
        aead = EVP_aead_aes_128_gcm_tls12();
        break;
      case 24:
        aead = EVP_aead_aes_192_gcm();
        break;
      case 32:
        aead = EVP_aead_aes_256_gcm_tls12();
        break;
      default:
        LOG_ERROR("Bad AES-GCM key length %u\n",
                  static_cast<unsigned>(key.size()));
        return false;
    }
    if (!EVP_AEAD_CTX_init(ctx, aead, key.data(), key.size(), tag_len_32,
                           nullptr)) {
      LOG_ERROR("Failed to setup AES-GCM with tag length %u\n",
                static_cast<unsigned>(tag_len_32));
      return false;
    }
  }



  return true;
}

static bool AESCCMSetup(EVP_AEAD_CTX *ctx, Span<const uint8_t> tag_len_span,
                        Span<const uint8_t> key, Span<const uint8_t> nonce) {
  uint32_t tag_len_32;
  if (tag_len_span.size() != sizeof(tag_len_32)) {
    LOG_ERROR("Tag size value is %u bytes, not an uint32_t\n",
              static_cast<unsigned>(tag_len_span.size()));
    return false;
  }
  memcpy(&tag_len_32, tag_len_span.data(), sizeof(tag_len_32));
  const EVP_AEAD *aead;
  switch (tag_len_32) {
    case 4:
      aead = EVP_aead_aes_128_ccm_bluetooth();
      break;

    case 8:
      aead = EVP_aead_aes_128_ccm_bluetooth_8();
      break;

    default:
      LOG_ERROR(
          "AES-CCM only supports 4- and 8-byte tags, but %u was requested\n",
          static_cast<unsigned>(tag_len_32));
      return false;
  }

  if (key.size() != 16) {
    LOG_ERROR("AES-CCM only supports 128-bit keys, but %u bits were given\n",
              static_cast<unsigned>(key.size() * 8));
    return false;
  }

  if (!EVP_AEAD_CTX_init(ctx, aead, key.data(), key.size(), tag_len_32,
                         nullptr)) {
    LOG_ERROR("Failed to setup AES-CCM with tag length %u\n",
              static_cast<unsigned>(tag_len_32));
    return false;
  }

  return true;
}

template <bool (*SetupFunc)(EVP_AEAD_CTX *ctx, Span<const uint8_t> tag_len_span,
                            Span<const uint8_t> key, Span<const uint8_t> nonce)>
static bool AEADSeal(const Span<const uint8_t> args[],
                     ReplyCallback write_reply) {
  Span<const uint8_t> tag_len_span = args[0];
  Span<const uint8_t> key = args[1];
  Span<const uint8_t> plaintext = args[2];
  Span<const uint8_t> nonce = args[3];
  Span<const uint8_t> ad = args[4];

  bssl::ScopedEVP_AEAD_CTX ctx;
  if (!SetupFunc(ctx.get(), tag_len_span, key, nonce)) {
    return false;
  }

  if (EVP_AEAD_MAX_OVERHEAD + plaintext.size() < EVP_AEAD_MAX_OVERHEAD) {
    return false;
  }
  std::vector<uint8_t> out(EVP_AEAD_MAX_OVERHEAD + plaintext.size());

  size_t out_len;
  if (nonce.empty()) {
    // The nonce parameter when using Internal IV generation must be
    // zero-length.
    if (!EVP_AEAD_CTX_seal(ctx.get(), out.data(), &out_len, out.size(), nullptr,
                           0, plaintext.data(), plaintext.size(), ad.data(),
                           ad.size())) {
      return false;
    }
  } else {
    // External IV AEAD sealing.
    if (!EVP_AEAD_CTX_seal(ctx.get(), out.data(), &out_len, out.size(),
                           nonce.data(), nonce.size(), plaintext.data(),
                           plaintext.size(), ad.data(), ad.size())) {
      return false;
    }
  }

  out.resize(out_len);
  return write_reply({Span<const uint8_t>(out)});
}

template <bool (*SetupFunc)(EVP_AEAD_CTX *ctx, Span<const uint8_t> tag_len_span,
                            Span<const uint8_t> key, Span<const uint8_t> nonce)>
static bool AEADOpen(const Span<const uint8_t> args[],
                     ReplyCallback write_reply) {
  Span<const uint8_t> tag_len_span = args[0];
  Span<const uint8_t> key = args[1];
  Span<const uint8_t> ciphertext = args[2];
  Span<const uint8_t> nonce = args[3];
  Span<const uint8_t> ad = args[4];

  bssl::ScopedEVP_AEAD_CTX ctx;
  if (!SetupFunc(ctx.get(), tag_len_span, key, nonce)) {
    return false;
  }

  std::vector<uint8_t> out(ciphertext.size());
  size_t out_len;
  uint8_t success_flag[1] = {0};

  if (!EVP_AEAD_CTX_open(ctx.get(), out.data(), &out_len, out.size(),
                         nonce.data(), nonce.size(), ciphertext.data(),
                         ciphertext.size(), ad.data(), ad.size())) {
    return write_reply(
        {Span<const uint8_t>(success_flag), Span<const uint8_t>()});
  }

  out.resize(out_len);
  success_flag[0] = 1;
  return write_reply(
      {Span<const uint8_t>(success_flag), Span<const uint8_t>(out)});
}

static bool AESPaddedKeyWrapSetup(AES_KEY *out, bool decrypt,
                                  Span<const uint8_t> key) {
  if ((decrypt ? AES_set_decrypt_key : AES_set_encrypt_key)(
          key.data(), key.size() * 8, out) != 0) {
    LOG_ERROR("Invalid AES key length for AES-KW(P): %u\n",
              static_cast<unsigned>(key.size()));
    return false;
  }
  return true;
}

static bool AESKeyWrapSetup(AES_KEY *out, bool decrypt, Span<const uint8_t> key,
                            Span<const uint8_t> input) {
  if (!AESPaddedKeyWrapSetup(out, decrypt, key)) {
    return false;
  }

  if (input.size() % 8) {
    LOG_ERROR("Invalid AES-KW input length: %u\n",
              static_cast<unsigned>(input.size()));
    return false;
  }

  return true;
}

static bool AESKeyWrapSeal(const Span<const uint8_t> args[],
                           ReplyCallback write_reply) {
  Span<const uint8_t> key = args[1];
  Span<const uint8_t> plaintext = args[2];

  AES_KEY aes;
  if (!AESKeyWrapSetup(&aes, /*decrypt=*/false, key, plaintext) ||
      plaintext.size() > INT_MAX - 8) {
    return false;
  }

  std::vector<uint8_t> out(plaintext.size() + 8);
  if (AES_wrap_key(&aes, /*iv=*/nullptr, out.data(), plaintext.data(),
                   plaintext.size()) != static_cast<int>(out.size())) {
    LOG_ERROR("AES-KW failed\n");
    return false;
  }

  return write_reply({Span<const uint8_t>(out)});
}

static bool AESKeyWrapOpen(const Span<const uint8_t> args[],
                           ReplyCallback write_reply) {
  Span<const uint8_t> key = args[1];
  Span<const uint8_t> ciphertext = args[2];

  AES_KEY aes;
  if (!AESKeyWrapSetup(&aes, /*decrypt=*/true, key, ciphertext) ||
      ciphertext.size() < 8 || ciphertext.size() > INT_MAX) {
    return false;
  }

  std::vector<uint8_t> out(ciphertext.size() - 8);
  uint8_t success_flag[1] = {0};
  if (AES_unwrap_key(&aes, /*iv=*/nullptr, out.data(), ciphertext.data(),
                     ciphertext.size()) != static_cast<int>(out.size())) {
    return write_reply(
        {Span<const uint8_t>(success_flag), Span<const uint8_t>()});
  }

  success_flag[0] = 1;
  return write_reply(
      {Span<const uint8_t>(success_flag), Span<const uint8_t>(out)});
}

static bool AESPaddedKeyWrapSeal(const Span<const uint8_t> args[],
                                 ReplyCallback write_reply) {
  Span<const uint8_t> key = args[1];
  Span<const uint8_t> plaintext = args[2];

  AES_KEY aes;
  if (!AESPaddedKeyWrapSetup(&aes, /*decrypt=*/false, key) ||
      plaintext.size() + 15 < 15) {
    return false;
  }

  std::vector<uint8_t> out(plaintext.size() + 15);
  size_t out_len;
  if (!AES_wrap_key_padded(&aes, out.data(), &out_len, out.size(),
                           plaintext.data(), plaintext.size())) {
    LOG_ERROR("AES-KWP failed\n");
    return false;
  }

  out.resize(out_len);
  return write_reply({Span<const uint8_t>(out)});
}

static bool AESPaddedKeyWrapOpen(const Span<const uint8_t> args[],
                                 ReplyCallback write_reply) {
  Span<const uint8_t> key = args[1];
  Span<const uint8_t> ciphertext = args[2];

  AES_KEY aes;
  if (!AESPaddedKeyWrapSetup(&aes, /*decrypt=*/true, key) ||
      ciphertext.size() % 8) {
    return false;
  }

  std::vector<uint8_t> out(ciphertext.size());
  size_t out_len;
  uint8_t success_flag[1] = {0};
  if (!AES_unwrap_key_padded(&aes, out.data(), &out_len, out.size(),
                             ciphertext.data(), ciphertext.size())) {
    return write_reply(
        {Span<const uint8_t>(success_flag), Span<const uint8_t>()});
  }

  success_flag[0] = 1;
  out.resize(out_len);
  return write_reply(
      {Span<const uint8_t>(success_flag), Span<const uint8_t>(out)});
}

template <bool Encrypt>
static bool TDES(const Span<const uint8_t> args[], ReplyCallback write_reply) {
  const EVP_CIPHER *cipher = EVP_des_ede3();

  if (args[0].size() != 24) {
    LOG_ERROR("Bad key length %u for 3DES.\n",
              static_cast<unsigned>(args[0].size()));
    return false;
  }
  bssl::ScopedEVP_CIPHER_CTX ctx;
  if (!EVP_CipherInit_ex(ctx.get(), cipher, nullptr, args[0].data(), nullptr,
                         Encrypt ? 1 : 0) ||
      !EVP_CIPHER_CTX_set_padding(ctx.get(), 0)) {
    return false;
  }

  if (args[1].size() % 8) {
    LOG_ERROR("Bad input length %u for 3DES.\n",
              static_cast<unsigned>(args[1].size()));
    return false;
  }
  std::vector<uint8_t> result(args[1].begin(), args[1].end());

  const uint32_t iterations = GetIterations(args[2]);
  std::vector<uint8_t> prev_result, prev_prev_result;

  for (uint32_t j = 0; j < iterations; j++) {
    if (j == iterations - 1) {
      prev_result = result;
    } else if (iterations >= 2 && j == iterations - 2) {
      prev_prev_result = result;
    }

    int out_len;
    if (!EVP_CipherUpdate(ctx.get(), result.data(), &out_len, result.data(),
                          result.size()) ||
        out_len != static_cast<int>(result.size())) {
      return false;
    }
  }

  return write_reply({Span<const uint8_t>(result),
                      Span<const uint8_t>(prev_result),
                      Span<const uint8_t>(prev_prev_result)});
}

template <bool Encrypt>
static bool TDES_CBC(const Span<const uint8_t> args[],
                     ReplyCallback write_reply) {
  const EVP_CIPHER *cipher = EVP_des_ede3_cbc();

  if (args[0].size() != 24) {
    LOG_ERROR("Bad key length %u for 3DES.\n",
              static_cast<unsigned>(args[0].size()));
    return false;
  }

  if (args[1].size() % 8 || args[1].size() == 0) {
    LOG_ERROR("Bad input length %u for 3DES.\n",
              static_cast<unsigned>(args[1].size()));
    return false;
  }
  std::vector<uint8_t> input(args[1].begin(), args[1].end());

  if (args[2].size() != EVP_CIPHER_iv_length(cipher)) {
    LOG_ERROR("Bad IV length %u for 3DES.\n",
              static_cast<unsigned>(args[2].size()));
    return false;
  }
  std::vector<uint8_t> iv(args[2].begin(), args[2].end());
  const uint32_t iterations = GetIterations(args[3]);

  std::vector<uint8_t> result(input.size());
  std::vector<uint8_t> prev_result, prev_prev_result;
  bssl::ScopedEVP_CIPHER_CTX ctx;
  if (!EVP_CipherInit_ex(ctx.get(), cipher, nullptr, args[0].data(), iv.data(),
                         Encrypt ? 1 : 0) ||
      !EVP_CIPHER_CTX_set_padding(ctx.get(), 0)) {
    return false;
  }

  for (uint32_t j = 0; j < iterations; j++) {
    prev_prev_result = prev_result;
    prev_result = result;

    int out_len, out_len2;
    if (!EVP_CipherInit_ex(ctx.get(), nullptr, nullptr, nullptr, iv.data(),
                           -1) ||
        !EVP_CipherUpdate(ctx.get(), result.data(), &out_len, input.data(),
                          input.size()) ||
        !EVP_CipherFinal_ex(ctx.get(), result.data() + out_len, &out_len2) ||
        (out_len + out_len2) != static_cast<int>(result.size())) {
      return false;
    }

    if (Encrypt) {
      if (j == 0) {
        input = iv;
      } else {
        input = prev_result;
      }
      iv = result;
    } else {
      iv = input;
      input = result;
    }
  }

  return write_reply({Span<const uint8_t>(result),
                      Span<const uint8_t>(prev_result),
                      Span<const uint8_t>(prev_prev_result)});
}

template <const EVP_MD *HashFunc()>
static bool HMAC(const Span<const uint8_t> args[], ReplyCallback write_reply) {
  const EVP_MD *const md = HashFunc();

  // Approved HMAC computation
  uint8_t digest[EVP_MAX_MD_SIZE];
  unsigned digest_len;
  if (::HMAC(md, args[1].data(), args[1].size(), args[0].data(), args[0].size(),
             digest, &digest_len) == nullptr) {
    return false;
  }

  // SHA3 does not support pre-computed keys. See aws/aws-lc@80f986b.
  if (md != EVP_sha3_224() && md != EVP_sha3_256() && md != EVP_sha3_384() &&
    md != EVP_sha3_512()) {
    // HMAC computation with precomputed keys
    // The purpose of this call is to test |HMAC_set_precomputed_key_export| and
    // |HMAC_get_precomputed_key|, which are called by |HMAC_with_precompute|.
    uint8_t digest_with_precompute[EVP_MAX_MD_SIZE];
    unsigned digest_with_precompute_len;
    if (::HMAC_with_precompute(md, args[1].data(), args[1].size(), args[0].data(),
                               args[0].size(), digest_with_precompute,
                               &digest_with_precompute_len) == nullptr) {
      return false;
    }

    // The two HMAC computations must yield exactly the same results
    if (digest_len != digest_with_precompute_len ||
        memcmp(digest, digest_with_precompute, digest_len) != 0) {
      return false;
    }
  }

  return write_reply({Span<const uint8_t>(digest, digest_len)});
}

template <bool WithReseed>
static bool DRBG(const Span<const uint8_t> args[], ReplyCallback write_reply) {
  const auto out_len_bytes = args[0];
  const auto entropy = args[1];
  const auto personalisation = args[2];

  Span<const uint8_t> reseed_additional_data, reseed_entropy, additional_data1,
      additional_data2, nonce;
  if (!WithReseed) {
    additional_data1 = args[3];
    additional_data2 = args[4];
    nonce = args[5];
  } else {
    reseed_additional_data = args[3];
    reseed_entropy = args[4];
    additional_data1 = args[5];
    additional_data2 = args[6];
    nonce = args[7];
  }

  uint32_t out_len;
  if (out_len_bytes.size() != sizeof(out_len) ||
      entropy.size() != CTR_DRBG_ENTROPY_LEN ||
      (!reseed_entropy.empty() &&
       reseed_entropy.size() != CTR_DRBG_ENTROPY_LEN) ||
      // nonces are not supported
      nonce.size() != 0) {
    return false;
  }
  memcpy(&out_len, out_len_bytes.data(), sizeof(out_len));
  if (out_len > (1 << 24)) {
    return false;
  }
  std::vector<uint8_t> out(out_len);

  CTR_DRBG_STATE drbg;
  if (!CTR_DRBG_init(&drbg, entropy.data(), personalisation.data(),
                     personalisation.size()) ||
      (!reseed_entropy.empty() &&
       !CTR_DRBG_reseed(&drbg, reseed_entropy.data(),
                        reseed_additional_data.data(),
                        reseed_additional_data.size())) ||
      !CTR_DRBG_generate(&drbg, out.data(), out_len, additional_data1.data(),
                         additional_data1.size()) ||
      !CTR_DRBG_generate(&drbg, out.data(), out_len, additional_data2.data(),
                         additional_data2.size())) {
    return false;
  }

  return write_reply({Span<const uint8_t>(out)});
}

static bool StringEq(Span<const uint8_t> a, const char *b) {
  const size_t len = strlen(b);
  return a.size() == len && memcmp(a.data(), b, len) == 0;
}

static bssl::UniquePtr<EC_KEY> ECKeyFromName(Span<const uint8_t> name) {
  int nid;
  if (StringEq(name, "P-224")) {
    nid = NID_secp224r1;
  } else if (StringEq(name, "P-256")) {
    nid = NID_X9_62_prime256v1;
  } else if (StringEq(name, "P-384")) {
    nid = NID_secp384r1;
  } else if (StringEq(name, "P-521")) {
    nid = NID_secp521r1;
  } else {
    return nullptr;
  }

  return bssl::UniquePtr<EC_KEY>(EC_KEY_new_by_curve_name(nid));
}

static std::vector<uint8_t> BIGNUMBytes(const BIGNUM *bn) {
  const size_t len = BN_num_bytes(bn);
  std::vector<uint8_t> ret(len);
  BN_bn2bin(bn, ret.data());
  return ret;
}

static std::pair<std::vector<uint8_t>, std::vector<uint8_t>> GetPublicKeyBytes(
    const EC_KEY *key) {
  bssl::UniquePtr<BIGNUM> x(BN_new());
  bssl::UniquePtr<BIGNUM> y(BN_new());
  if (!EC_POINT_get_affine_coordinates_GFp(EC_KEY_get0_group(key),
                                           EC_KEY_get0_public_key(key), x.get(),
                                           y.get(), /*ctx=*/nullptr)) {
    abort();
  }

  std::vector<uint8_t> x_bytes = BIGNUMBytes(x.get());
  std::vector<uint8_t> y_bytes = BIGNUMBytes(y.get());

  return std::make_pair(std::move(x_bytes), std::move(y_bytes));
}

static bool ECDSAKeyGen(const Span<const uint8_t> args[],
                        ReplyCallback write_reply) {
  bssl::UniquePtr<EC_KEY> key = ECKeyFromName(args[0]);
  if (!key || !EC_KEY_generate_key_fips(key.get())) {
    return false;
  }

  const auto pub_key = GetPublicKeyBytes(key.get());
  std::vector<uint8_t> d_bytes =
      BIGNUMBytes(EC_KEY_get0_private_key(key.get()));

  return write_reply({Span<const uint8_t>(d_bytes),
                      Span<const uint8_t>(pub_key.first),
                      Span<const uint8_t>(pub_key.second)});
}

static bssl::UniquePtr<BIGNUM> BytesToBIGNUM(Span<const uint8_t> bytes) {
  bssl::UniquePtr<BIGNUM> bn(BN_new());
  BN_bin2bn(bytes.data(), bytes.size(), bn.get());
  return bn;
}

static bool ECDSAKeyVer(const Span<const uint8_t> args[],
                        ReplyCallback write_reply) {
  bssl::UniquePtr<EC_KEY> key = ECKeyFromName(args[0]);
  if (!key) {
    return false;
  }

  bssl::UniquePtr<BIGNUM> x(BytesToBIGNUM(args[1]));
  bssl::UniquePtr<BIGNUM> y(BytesToBIGNUM(args[2]));

  bssl::UniquePtr<EC_POINT> point(EC_POINT_new(EC_KEY_get0_group(key.get())));
  uint8_t reply[1];
  if (!EC_POINT_set_affine_coordinates_GFp(EC_KEY_get0_group(key.get()),
                                           point.get(), x.get(), y.get(),
                                           /*ctx=*/nullptr) ||
      !EC_KEY_set_public_key(key.get(), point.get()) ||
      !EC_KEY_check_fips(key.get())) {
    reply[0] = 0;
  } else {
    reply[0] = 1;
  }

  return write_reply({Span<const uint8_t>(reply)});
}

static const EVP_MD *HashFromName(Span<const uint8_t> name) {
  if (StringEq(name, "SHA-1")) {
    return EVP_sha1();
  } else if (StringEq(name, "SHA2-224")) {
    return EVP_sha224();
  } else if (StringEq(name, "SHA2-256")) {
    return EVP_sha256();
  } else if (StringEq(name, "SHA2-384")) {
    return EVP_sha384();
  } else if (StringEq(name, "SHA2-512")) {
    return EVP_sha512();
  } else if (StringEq(name, "SHA2-512/224")) {
    return EVP_sha512_224();
  } else if (StringEq(name, "SHA2-512/256")) {
    return EVP_sha512_256();
  } else if (StringEq(name, "SHA3-224")) {
    return EVP_sha3_224();
  } else if (StringEq(name, "SHA3-256")) {
    return EVP_sha3_256();
  } else if (StringEq(name, "SHA3-384")) {
    return EVP_sha3_384();
  } else if (StringEq(name, "SHA3-512")) {
    return EVP_sha3_512();
  } else if (StringEq(name, "SHAKE-128")) {
    return EVP_shake128();
  } else if (StringEq(name, "SHAKE-256")) {
    return EVP_shake256();
  } else {
    return nullptr;
  }
}

static bool ECDSASigGen(const Span<const uint8_t> args[],
                        ReplyCallback write_reply) {
  bssl::UniquePtr<EC_KEY> key = ECKeyFromName(args[0]);
  bssl::UniquePtr<BIGNUM> d = BytesToBIGNUM(args[1]);
  const EVP_MD *hash = HashFromName(args[2]);
  auto msg = args[3];
  if (!key || !hash || !EC_KEY_set_private_key(key.get(), d.get())) {
    return false;
  }
  bssl::ScopedEVP_MD_CTX ctx;
  EVP_PKEY_CTX *pctx;
  bssl::UniquePtr<EVP_PKEY> evp_pkey(EVP_PKEY_new());
  if (!evp_pkey || !EVP_PKEY_set1_EC_KEY(evp_pkey.get(), key.get())) {
    return false;
  }
  std::vector<uint8_t> sig_der;
  size_t len;
  if (!EVP_DigestSignInit(ctx.get(), &pctx, hash, nullptr, evp_pkey.get()) ||
      !EVP_DigestSign(ctx.get(), nullptr, &len, msg.data(), msg.size())) {
    return false;
  }
  sig_der.resize(len);
  if (!EVP_DigestSign(ctx.get(), sig_der.data(), &len, msg.data(),
                      msg.size())) {
    return false;
  }
  bssl::UniquePtr<ECDSA_SIG> sig(ECDSA_SIG_from_bytes(sig_der.data(), len));
  if (!sig) {
    return false;
  }

  std::vector<uint8_t> r_bytes(BIGNUMBytes(sig->r));
  std::vector<uint8_t> s_bytes(BIGNUMBytes(sig->s));

  return write_reply(
      {Span<const uint8_t>(r_bytes), Span<const uint8_t>(s_bytes)});
}

static bool ECDSASigVer(const Span<const uint8_t> args[],
                        ReplyCallback write_reply) {
  bssl::UniquePtr<EC_KEY> key = ECKeyFromName(args[0]);
  const EVP_MD *hash = HashFromName(args[1]);
  auto msg = args[2];
  bssl::UniquePtr<BIGNUM> x(BytesToBIGNUM(args[3]));
  bssl::UniquePtr<BIGNUM> y(BytesToBIGNUM(args[4]));
  bssl::UniquePtr<BIGNUM> r(BytesToBIGNUM(args[5]));
  bssl::UniquePtr<BIGNUM> s(BytesToBIGNUM(args[6]));
  ECDSA_SIG sig;
  sig.r = r.get();
  sig.s = s.get();
  uint8_t *der;
  size_t der_len;
  if (!key || !hash || !ECDSA_SIG_to_bytes(&der, &der_len, &sig)) {
    return false;
  }
  // Let |delete_der| manage the release of |der|.
  bssl::UniquePtr<uint8_t> delete_der(der);
  bssl::UniquePtr<EC_POINT> point(EC_POINT_new(EC_KEY_get0_group(key.get())));
  if (!EC_POINT_set_affine_coordinates_GFp(EC_KEY_get0_group(key.get()),
                                           point.get(), x.get(), y.get(),
                                           /*ctx=*/nullptr) ||
      !EC_KEY_set_public_key(key.get(), point.get()) ||
      !EC_KEY_check_fips(key.get())) {
    return false;
  }
  bssl::ScopedEVP_MD_CTX ctx;
  EVP_PKEY_CTX *pctx;
  bssl::UniquePtr<EVP_PKEY> evp_pkey(EVP_PKEY_new());
  if (!evp_pkey || !EVP_PKEY_set1_EC_KEY(evp_pkey.get(), key.get())) {
    return false;
  }
  uint8_t reply[1];
  if (!EVP_DigestVerifyInit(ctx.get(), &pctx, hash, nullptr, evp_pkey.get()) ||
      !EVP_DigestVerify(ctx.get(), der, der_len, msg.data(), msg.size())) {
    reply[0] = 0;
  } else {
    reply[0] = 1;
  }
  ERR_clear_error();

  return write_reply({Span<const uint8_t>(reply)});
}

static bool CMAC_AES(const Span<const uint8_t> args[],
                     ReplyCallback write_reply) {
  uint8_t mac[16];
  if (!AES_CMAC(mac, args[1].data(), args[1].size(), args[2].data(),
                args[2].size())) {
    return false;
  }

  uint32_t mac_len;
  if (args[0].size() != sizeof(mac_len)) {
    return false;
  }
  memcpy(&mac_len, args[0].data(), sizeof(mac_len));
  if (mac_len > sizeof(mac)) {
    return false;
  }

  return write_reply({Span<const uint8_t>(mac, mac_len)});
}

static bool CMAC_AESVerify(const Span<const uint8_t> args[],
                           ReplyCallback write_reply) {
  // This function is just for testing since libcrypto doesn't do the
  // verification itself. The regcap doesn't advertise "ver" support.
  uint8_t mac[16];
  if (!AES_CMAC(mac, args[0].data(), args[0].size(), args[1].data(),
                args[1].size()) ||
      args[2].size() > sizeof(mac)) {
    return false;
  }

  const uint8_t ok = (OPENSSL_memcmp(mac, args[2].data(), args[2].size()) == 0);
  return write_reply({Span<const uint8_t>(&ok, sizeof(ok))});
}

static std::map<unsigned, bssl::UniquePtr<EVP_PKEY>> &CachedRSAEVPKeys() {
  static std::map<unsigned, bssl::UniquePtr<EVP_PKEY>> keys;
  return keys;
}

static EVP_PKEY *AddRSAKeyToCache(bssl::UniquePtr<RSA> &rsa, unsigned bits) {
  bssl::UniquePtr<EVP_PKEY> evp_pkey(EVP_PKEY_new());
  if (!evp_pkey || !EVP_PKEY_set1_RSA(evp_pkey.get(), rsa.get())) {
    return nullptr;
  }

  EVP_PKEY *const ret = evp_pkey.get();
  CachedRSAEVPKeys().emplace(static_cast<unsigned>(bits), std::move(evp_pkey));
  return ret;
}

static EVP_PKEY *GetRSAKey(unsigned bits) {
  auto it = CachedRSAEVPKeys().find(bits);
  if (it != CachedRSAEVPKeys().end()) {
    return it->second.get();
  }

  bssl::UniquePtr<RSA> rsa(RSA_new());
  if (!RSA_generate_key_fips(rsa.get(), bits, nullptr)) {
    abort();
  }

  return AddRSAKeyToCache(rsa, bits);
}

static bool RSAKeyGen(const Span<const uint8_t> args[],
                      ReplyCallback write_reply) {
  uint32_t bits;
  if (args[0].size() != sizeof(bits)) {
    return false;
  }
  memcpy(&bits, args[0].data(), sizeof(bits));

  bssl::UniquePtr<RSA> rsa(RSA_new());
  if (!RSA_generate_key_fips(rsa.get(), bits, nullptr)) {
    LOG_ERROR("RSA_generate_key_fips failed for modulus length %u.\n", bits);
    return false;
  }

  const BIGNUM *n, *e, *d, *p, *q;
  RSA_get0_key(rsa.get(), &n, &e, &d);
  RSA_get0_factors(rsa.get(), &p, &q);

  if (!write_reply({BIGNUMBytes(e), BIGNUMBytes(p), BIGNUMBytes(q),
                    BIGNUMBytes(n), BIGNUMBytes(d)})) {
    return false;
  }

  if (AddRSAKeyToCache(rsa, bits) == nullptr) {
    return false;
  }
  return true;
}

template <const EVP_MD *(MDFunc)(), bool UsePSS>
static bool RSASigGen(const Span<const uint8_t> args[],
                      ReplyCallback write_reply) {
  uint32_t bits;
  if (args[0].size() != sizeof(bits)) {
    return false;
  }
  memcpy(&bits, args[0].data(), sizeof(bits));
  const Span<const uint8_t> msg = args[1];
  EVP_PKEY *const evp_pkey = GetRSAKey(bits);
  if (evp_pkey == nullptr) {
    return false;
  }
  RSA *const rsa = EVP_PKEY_get0_RSA(evp_pkey);
  if (rsa == nullptr) {
    return false;
  }
  const EVP_MD *const md = MDFunc();
  std::vector<uint8_t> sig;
  size_t sig_len;
  bssl::ScopedEVP_MD_CTX ctx;
  EVP_PKEY_CTX *pctx;
  int padding = UsePSS ? RSA_PKCS1_PSS_PADDING : RSA_PKCS1_PADDING;
  if (!EVP_DigestSignInit(ctx.get(), &pctx, md, nullptr, evp_pkey) ||
      !EVP_PKEY_CTX_set_rsa_padding(pctx, padding) ||
      (UsePSS &&
       !EVP_PKEY_CTX_set_rsa_pss_saltlen(pctx, RSA_PSS_SALTLEN_DIGEST)) ||
      !EVP_DigestSign(ctx.get(), nullptr, &sig_len, msg.data(), msg.size())) {
    return false;
  }
  sig.resize(sig_len);
  if (!EVP_DigestSign(ctx.get(), sig.data(), &sig_len, msg.data(),
                      msg.size())) {
    return false;
  }

  return write_reply(
      {BIGNUMBytes(RSA_get0_n(rsa)), BIGNUMBytes(RSA_get0_e(rsa)), sig});
}

template <const EVP_MD *(MDFunc)(), bool UsePSS>
static bool RSASigVer(const Span<const uint8_t> args[],
                      ReplyCallback write_reply) {
  const Span<const uint8_t> n_bytes = args[0];
  const Span<const uint8_t> e_bytes = args[1];
  const Span<const uint8_t> msg = args[2];
  const Span<const uint8_t> sig = args[3];

  BIGNUM *n = BN_new();
  BIGNUM *e = BN_new();
  bssl::UniquePtr<RSA> key(RSA_new());
  if (!BN_bin2bn(n_bytes.data(), n_bytes.size(), n) ||
      !BN_bin2bn(e_bytes.data(), e_bytes.size(), e) ||
      !RSA_set0_key(key.get(), n, e, /*d=*/nullptr)) {
    return false;
  }

  const EVP_MD *const md = MDFunc();
  bssl::ScopedEVP_MD_CTX ctx;
  EVP_PKEY_CTX *pctx;
  bssl::UniquePtr<EVP_PKEY> evp_pkey(EVP_PKEY_new());
  if (!evp_pkey || !EVP_PKEY_set1_RSA(evp_pkey.get(), key.get())) {
    return false;
  }
  uint8_t ok;
  int padding = UsePSS ? RSA_PKCS1_PSS_PADDING : RSA_PKCS1_PADDING;
  if (!EVP_DigestVerifyInit(ctx.get(), &pctx, md, nullptr, evp_pkey.get()) ||
      !EVP_PKEY_CTX_set_rsa_padding(pctx, padding) ||
      (UsePSS &&
       !EVP_PKEY_CTX_set_rsa_pss_saltlen(pctx, RSA_PSS_SALTLEN_DIGEST)) ||
      !EVP_DigestVerify(ctx.get(), sig.data(), sig.size(), msg.data(),
                        msg.size())) {
    ok = 0;
  } else {
    ok = 1;
  }
  ERR_clear_error();

  return write_reply({Span<const uint8_t>(&ok, 1)});
}

template <const EVP_MD *(MDFunc)()>
static bool TLSKDF(const Span<const uint8_t> args[],
                   ReplyCallback write_reply) {
  const Span<const uint8_t> out_len_bytes = args[0];
  const Span<const uint8_t> secret = args[1];
  const Span<const uint8_t> label = args[2];
  const Span<const uint8_t> seed1 = args[3];
  const Span<const uint8_t> seed2 = args[4];
  const EVP_MD *md = MDFunc();

  uint32_t out_len;
  if (out_len_bytes.size() != sizeof(out_len)) {
    return 0;
  }
  memcpy(&out_len, out_len_bytes.data(), sizeof(out_len));

  std::vector<uint8_t> out(static_cast<size_t>(out_len));
  if (!CRYPTO_tls1_prf(md, out.data(), out.size(), secret.data(), secret.size(),
                       reinterpret_cast<const char *>(label.data()),
                       label.size(), seed1.data(), seed1.size(), seed2.data(),
                       seed2.size())) {
    return 0;
  }

  return write_reply({out});
}

template <int Nid>
static bool ECDH(const Span<const uint8_t> args[], ReplyCallback write_reply) {
  bssl::UniquePtr<BIGNUM> their_x(BytesToBIGNUM(args[0]));
  bssl::UniquePtr<BIGNUM> their_y(BytesToBIGNUM(args[1]));
  const Span<const uint8_t> private_key = args[2];

  bssl::UniquePtr<EC_KEY> ec_key(EC_KEY_new_by_curve_name(Nid));
  bssl::UniquePtr<BN_CTX> ctx(BN_CTX_new());

  const EC_GROUP *const group = EC_KEY_get0_group(ec_key.get());
  bssl::UniquePtr<EC_POINT> their_point(EC_POINT_new(group));
  if (!EC_POINT_set_affine_coordinates_GFp(
          group, their_point.get(), their_x.get(), their_y.get(), ctx.get())) {
    LOG_ERROR("Invalid peer point for ECDH.\n");
    return false;
  }

  if (!private_key.empty()) {
    bssl::UniquePtr<BIGNUM> our_k(BytesToBIGNUM(private_key));
    if (!EC_KEY_set_private_key(ec_key.get(), our_k.get())) {
      LOG_ERROR("EC_KEY_set_private_key failed.\n");
      return false;
    }

    bssl::UniquePtr<EC_POINT> our_pub(EC_POINT_new(group));
    if (!EC_POINT_mul(group, our_pub.get(), our_k.get(), nullptr, nullptr,
                      ctx.get()) ||
        !EC_KEY_set_public_key(ec_key.get(), our_pub.get())) {
      LOG_ERROR("Calculating public key failed.\n");
      return false;
    }
  } else if (!EC_KEY_generate_key_fips(ec_key.get())) {
    LOG_ERROR("EC_KEY_generate_key_fips failed.\n");
    return false;
  }

  // The output buffer is one larger than |EC_MAX_BYTES| so that truncation
  // can be detected.
  std::vector<uint8_t> output(EC_MAX_BYTES + 1);
  const int out_len =
      ECDH_compute_key(output.data(), output.size(), their_point.get(),
                       ec_key.get(), /*kdf=*/nullptr);
  if (out_len < 0) {
    LOG_ERROR("ECDH_compute_key failed.\n");
    return false;
  } else if (static_cast<size_t>(out_len) == output.size()) {
    LOG_ERROR("ECDH_compute_key output may have been truncated.\n");
    return false;
  }
  output.resize(static_cast<size_t>(out_len));

  const EC_POINT *pub = EC_KEY_get0_public_key(ec_key.get());
  bssl::UniquePtr<BIGNUM> x(BN_new());
  bssl::UniquePtr<BIGNUM> y(BN_new());
  if (!EC_POINT_get_affine_coordinates_GFp(group, pub, x.get(), y.get(),
                                           ctx.get())) {
    LOG_ERROR("EC_POINT_get_affine_coordinates_GFp failed.\n");
    return false;
  }

  return write_reply({BIGNUMBytes(x.get()), BIGNUMBytes(y.get()), output});
}

static bool FFDH(const Span<const uint8_t> args[], ReplyCallback write_reply) {
  bssl::UniquePtr<BIGNUM> p(BytesToBIGNUM(args[0]));
  bssl::UniquePtr<BIGNUM> q(BytesToBIGNUM(args[1]));
  bssl::UniquePtr<BIGNUM> g(BytesToBIGNUM(args[2]));
  bssl::UniquePtr<BIGNUM> their_pub(BytesToBIGNUM(args[3]));
  const Span<const uint8_t> private_key_span = args[4];
  const Span<const uint8_t> public_key_span = args[5];

  bssl::UniquePtr<DH> dh(DH_new());
  if (!DH_set0_pqg(dh.get(), p.get(), q.get(), g.get())) {
    LOG_ERROR("DH_set0_pqg failed.\n");
    return 0;
  }

  // DH_set0_pqg took ownership of these values.
  p.release();
  q.release();
  g.release();

  if (!private_key_span.empty()) {
    bssl::UniquePtr<BIGNUM> private_key(BytesToBIGNUM(private_key_span));
    bssl::UniquePtr<BIGNUM> public_key(BytesToBIGNUM(public_key_span));

    if (!DH_set0_key(dh.get(), public_key.get(), private_key.get())) {
      LOG_ERROR("DH_set0_key failed.\n");
      return 0;
    }

    // DH_set0_key took ownership of these values.
    public_key.release();
    private_key.release();
  } else if (!DH_generate_key(dh.get())) {
    LOG_ERROR("DH_generate_key failed.\n");
    return false;
  }

  std::vector<uint8_t> z(DH_size(dh.get()));
  if (DH_compute_key_padded(z.data(), their_pub.get(), dh.get()) !=
      static_cast<int>(z.size())) {
    LOG_ERROR("DH_compute_key_hashed failed.\n");
    return false;
  }

  return write_reply({BIGNUMBytes(DH_get0_pub_key(dh.get())), z});
}

static bool PBKDF(const Span<const uint8_t> args[], ReplyCallback write_reply) {
  const Span<const uint8_t> password = args[0];
  const Span<const uint8_t> salt = args[1];
  const Span<const uint8_t> iterations = args[2];
  const Span<const uint8_t> hmac_name = args[3];
  const Span<const uint8_t> key_len = args[4];

  // Read bit data into useable variables
  unsigned int iterations_uint;
  memcpy(&iterations_uint, iterations.data(), sizeof(iterations_uint));
  unsigned int key_len_uint;
  memcpy(&key_len_uint, key_len.data(), sizeof(key_len_uint));

  key_len_uint = key_len_uint / 8;

  // Get the SHA algorithm we want from the name provided to us
  const EVP_MD *hmac_alg = HashFromName(hmac_name);

  std::vector<uint8_t> out_key(key_len_uint);
  if (!PKCS5_PBKDF2_HMAC(reinterpret_cast<const char *>(password.data()),
                         password.size(), salt.data(), salt.size(),
                         iterations_uint, hmac_alg, key_len_uint,
                         out_key.data())) {
    return false;
  }

  return write_reply({Span<const uint8_t>(out_key)});
}

template <const EVP_MD *(MDFunc)()>
static bool HKDF(const Span<const uint8_t> args[], ReplyCallback write_reply) {
  const Span<const uint8_t> key = args[0];
  const Span<const uint8_t> salt = args[1];
  const Span<const uint8_t> info = args[2];
  const Span<const uint8_t> out_bytes = args[3];
  const EVP_MD *md = MDFunc();

  unsigned int out_bytes_uint;
  memcpy(&out_bytes_uint, out_bytes.data(), sizeof(out_bytes_uint));


  std::vector<uint8_t> out_key(out_bytes_uint);
  if (!::HKDF(out_key.data(), out_bytes_uint, md, key.data(), key.size(),
              salt.data(), salt.size(), info.data(), info.size())) {
    return false;
  }

  return write_reply({Span<const uint8_t>(out_key)});
}

template <const EVP_MD *(MDFunc)()>
static bool SSKDF_DIGEST(const Span<const uint8_t> args[],
                         ReplyCallback write_reply) {
  const Span<const uint8_t> key = args[0];
  const Span<const uint8_t> info = args[1];
  const Span<const uint8_t> out_bytes = args[2];
  const EVP_MD *md = MDFunc();

  uint32_t out_bytes_uint32;
  memcpy(&out_bytes_uint32, out_bytes.data(), sizeof(out_bytes_uint32));

  std::vector<uint8_t> out_key(out_bytes_uint32);
  if (!::SSKDF_digest(out_key.data(), out_bytes_uint32, md, key.data(),
                      key.size(), info.data(), info.size())) {
    return false;
  }

  return write_reply({Span<const uint8_t>(out_key)});
}

template <const EVP_MD *(MDFunc)()>
static bool SSKDF_HMAC(const Span<const uint8_t> args[],
                       ReplyCallback write_reply) {
  const Span<const uint8_t> key = args[0];
  const Span<const uint8_t> salt = args[1];
  const Span<const uint8_t> info = args[2];
  const Span<const uint8_t> out_bytes = args[3];
  const EVP_MD *md = MDFunc();

  uint32_t out_bytes_uint32;
  memcpy(&out_bytes_uint32, out_bytes.data(), sizeof(out_bytes_uint32));

  std::vector<uint8_t> out_key(out_bytes_uint32);
  if (!::SSKDF_hmac(out_key.data(), out_bytes_uint32, md, key.data(),
                    key.size(), info.data(), info.size(), salt.data(),
                    salt.size())) {
    return false;
  }

  return write_reply({Span<const uint8_t>(out_key)});
}

template <const EVP_MD *(MDFunc)(), char type_val>
static bool SSHKDF(const Span<const uint8_t> args[],
                   ReplyCallback write_reply) {
  const Span<const uint8_t> key = args[0];
  const Span<const uint8_t> hash = args[1];
  const Span<const uint8_t> session_id = args[2];
  const Span<const uint8_t> out_bytes = args[3];
  const EVP_MD *md = MDFunc();


  unsigned int out_bytes_uint;
  memcpy(&out_bytes_uint, out_bytes.data(), sizeof(out_bytes_uint));

  std::vector<uint8_t> out(out_bytes_uint);
  if (!::SSHKDF(md, key.data(), key.size(), hash.data(), hash.size(),
                session_id.data(), session_id.size(), type_val, out.data(),
                out_bytes_uint)) {
    return false;
  }

  return write_reply({Span<const uint8_t>(out)});
}

template <const EVP_MD *(MDFunc)()>
static bool HKDF_expand(const Span<const uint8_t> args[],
                        ReplyCallback write_reply) {
  const Span<const uint8_t> out_bytes = args[0];
  const Span<const uint8_t> key_in = args[1];
  const Span<const uint8_t> fixed_data = args[2];
  const EVP_MD *md = MDFunc();

  unsigned int out_bytes_uint;
  memcpy(&out_bytes_uint, out_bytes.data(), sizeof(out_bytes_uint));

  std::vector<uint8_t> out(out_bytes_uint);
  if (!::HKDF_expand(out.data(), out_bytes_uint, md, key_in.data(),
                     key_in.size(), fixed_data.data(), fixed_data.size())) {
    return false;
  }

  return write_reply({Span<const uint8_t>(out)});
}

template <const EVP_MD *(MDFunc)()>
static bool KBKDF_CTR_HMAC(const Span<const uint8_t> args[],
                           ReplyCallback write_reply) {
  const Span<const uint8_t> out_bytes = args[0];
  const Span<const uint8_t> key_in = args[1];
  const Span<const uint8_t> fixed_data = args[2];
  const EVP_MD *md = MDFunc();

  unsigned int out_bytes_uint;
  memcpy(&out_bytes_uint, out_bytes.data(), sizeof(out_bytes_uint));

  std::vector<uint8_t> out(out_bytes_uint);
  if (!::KBKDF_ctr_hmac(out.data(), out_bytes_uint, md, key_in.data(),
                        key_in.size(), fixed_data.data(), fixed_data.size())) {
    return false;
  }

  return write_reply({Span<const uint8_t>(out)});
}

template <int nid>
static bool ML_KEM_KEYGEN(const Span<const uint8_t> args[],
                          ReplyCallback write_reply) {
  const Span<const uint8_t> d = args[0];
  const Span<const uint8_t> z = args[1];

  std::vector<uint8_t> seed(d.size() + z.size());
  std::memcpy(seed.data(), d.data(), d.size());
  std::memcpy(seed.data() + d.size(), z.data(), z.size());

  EVP_PKEY *raw = NULL;
  size_t seed_len = 0;

  bssl::UniquePtr<EVP_PKEY_CTX> ctx(EVP_PKEY_CTX_new_id(EVP_PKEY_KEM, nullptr));
  if (!EVP_PKEY_CTX_kem_set_params(ctx.get(), nid) ||
      !EVP_PKEY_keygen_init(ctx.get()) ||
      !EVP_PKEY_keygen_deterministic(ctx.get(), NULL, NULL, &seed_len) ||
      seed_len != seed.size() ||
      !EVP_PKEY_keygen_deterministic(ctx.get(), &raw, seed.data(), &seed_len)) {
    return false;
  }
  bssl::UniquePtr<EVP_PKEY> pkey(raw);

  size_t decaps_key_size = 0;
  size_t encaps_key_size = 0;

  if (!EVP_PKEY_get_raw_private_key(pkey.get(), nullptr, &decaps_key_size) ||
      !EVP_PKEY_get_raw_public_key(pkey.get(), nullptr, &encaps_key_size)) {
    return false;
  }

  std::vector<uint8_t> decaps_key(decaps_key_size);
  std::vector<uint8_t> encaps_key(encaps_key_size);

  if (!EVP_PKEY_get_raw_private_key(pkey.get(), decaps_key.data(),
                                    &decaps_key_size) ||
      !EVP_PKEY_get_raw_public_key(pkey.get(), encaps_key.data(),
                                   &encaps_key_size)) {
    return false;
  }

  return write_reply({Span<const uint8_t>(encaps_key.data(), encaps_key_size),
                      Span<const uint8_t>(decaps_key.data(), decaps_key_size)});
}

template <int nid>
static bool ML_KEM_ENCAP(const Span<const uint8_t> args[],
                         ReplyCallback write_reply) {
  const Span<const uint8_t> ek = args[0];
  const Span<const uint8_t> m = args[1];

  bssl::UniquePtr<EVP_PKEY> pkey(
      EVP_PKEY_kem_new_raw_public_key(nid, ek.data(), ek.size()));
  bssl::UniquePtr<EVP_PKEY_CTX> ctx(EVP_PKEY_CTX_new(pkey.get(), nullptr));

  size_t ciphertext_len = 0;
  size_t shared_secret_len = 0;
  size_t seed_len = 0;
  if (!EVP_PKEY_encapsulate_deterministic(ctx.get(), nullptr, &ciphertext_len,
                                          nullptr, &shared_secret_len, nullptr,
                                          &seed_len) ||
      seed_len != m.size()) {
    return false;
  }

  std::vector<uint8_t> ciphertext(ciphertext_len);
  std::vector<uint8_t> shared_secret(shared_secret_len);

  if (!EVP_PKEY_encapsulate_deterministic(
          ctx.get(), ciphertext.data(), &ciphertext_len, shared_secret.data(),
          &shared_secret_len, m.data(), &seed_len)) {
    return false;
  }

  return write_reply(
      {Span<const uint8_t>(ciphertext.data(), ciphertext_len),
       Span<const uint8_t>(shared_secret.data(), shared_secret_len)});
}

template <int nid>
static bool ML_KEM_DECAP(const Span<const uint8_t> args[],
                         ReplyCallback write_reply) {
  const Span<const uint8_t> dk = args[0];
  const Span<const uint8_t> c = args[1];

  bssl::UniquePtr<EVP_PKEY> pkey(
      EVP_PKEY_kem_new_raw_secret_key(nid, dk.data(), dk.size()));
  bssl::UniquePtr<EVP_PKEY_CTX> ctx(EVP_PKEY_CTX_new(pkey.get(), nullptr));

  size_t shared_secret_len = 0;
  if (!EVP_PKEY_decapsulate(ctx.get(), nullptr, &shared_secret_len, c.data(),
                            c.size())) {
    return false;
  }

  std::vector<uint8_t> shared_secret(shared_secret_len);

  if (!EVP_PKEY_decapsulate(ctx.get(), shared_secret.data(), &shared_secret_len,
                            c.data(), c.size())) {
    return false;
  }

  return write_reply(
      {Span<const uint8_t>(shared_secret.data(), shared_secret_len)});
}

template <int nid>
static bool MLKEM_ENCAP_CHECK(const Span<const uint8_t> args[],
                         ReplyCallback write_reply) {
  const Span<const uint8_t> ek = args[0];

  int (*check_fn)(const uint8_t*, size_t) = nullptr;
  if(nid == NID_MLKEM512) {
    check_fn = ml_kem_512_check_pk;
  } else if(nid == NID_MLKEM768) {
    check_fn = ml_kem_768_check_pk;
  } else if(nid == NID_MLKEM1024) {
    check_fn = ml_kem_1024_check_pk;
  } else {
    return false;
  }

  // The check_sk function validates mandated by FIPS 203 Section 7.2.
  uint8_t success_flag[1] = {0};
  if(check_fn(ek.data(), ek.size()) != 0) {
    return write_reply({Span<const uint8_t>(success_flag)});
  }

  success_flag[0] = 1;
  return write_reply({Span<const uint8_t>(success_flag)});
}

template <int nid>
static bool MLKEM_DECAP_CHECK(const Span<const uint8_t> args[],
                         ReplyCallback write_reply) {
  const Span<const uint8_t> dk = args[0];

  int (*check_fn)(const uint8_t*, size_t) = nullptr;
  if(nid == NID_MLKEM512) {
    check_fn = ml_kem_512_check_sk;
  } else if(nid == NID_MLKEM768) {
    check_fn = ml_kem_768_check_sk;
  } else if(nid == NID_MLKEM1024) {
    check_fn = ml_kem_1024_check_sk;
  } else {
    return false;
  }

  // The check_sk function validates mandated by FIPS 203 Section 7.3.
  uint8_t success_flag[1] = {0};
  if(check_fn(dk.data(), dk.size()) != 0) {
    return write_reply({Span<const uint8_t>(success_flag)});
  }

  success_flag[0] = 1;
  return write_reply({Span<const uint8_t>(success_flag)});
}

static bool ED25519KeyGen(const Span<const uint8_t> args[],
                          ReplyCallback write_reply) {
  std::vector<uint8_t> private_key(ED25519_PRIVATE_KEY_LEN);
  std::vector<uint8_t> public_key(ED25519_PUBLIC_KEY_LEN);
  ::ED25519_keypair(public_key.data(), private_key.data());
  const Span<uint8_t> seed(private_key.data(), ED25519_PRIVATE_KEY_SEED_LEN);
  return write_reply({seed, Span<const uint8_t>(public_key)});
}

static bool ED25519KeyVer(const Span<const uint8_t> args[],
                          ReplyCallback write_reply) {
  const Span<const uint8_t> public_key = args[0];

  uint8_t reply[1] = {0};
  if (::ED25519_check_public_key(public_key.data())) {
    reply[0] = 1;
  } else {
    ERR_clear_error();
  }

  return write_reply({Span<const uint8_t>(reply)});
}

static bool ED25519SigGen(const Span<const uint8_t> args[],
                          ReplyCallback write_reply) {
  const Span<const uint8_t> seed = args[0];
  const Span<const uint8_t> message = args[1];

  std::vector<uint8_t> private_key(ED25519_PRIVATE_KEY_LEN);
  std::vector<uint8_t> public_key(ED25519_PUBLIC_KEY_LEN);
  std::vector<uint8_t> signature(ED25519_SIGNATURE_LEN);

  ::ED25519_keypair_from_seed(public_key.data(), private_key.data(),
                              seed.data());

  if (!::ED25519_sign(signature.data(), message.data(), message.size(),
                      private_key.data())) {
    return false;
  }

  return write_reply({Span<const uint8_t>(signature)});
}

static bool ED25519SigVer(const Span<const uint8_t> args[],
                          ReplyCallback write_reply) {
  const Span<const uint8_t> message = args[0];
  const Span<const uint8_t> public_key = args[1];
  const Span<const uint8_t> signature = args[2];

  uint8_t reply[1] = {0};
  if (::ED25519_verify(message.data(), message.size(), signature.data(),
                       public_key.data())) {
    reply[0] = 1;
  } else {
    ERR_clear_error();
  }

  return write_reply({Span<const uint8_t>(reply)});
}

static bool ED25519phSigGen(const Span<const uint8_t> args[],
                            ReplyCallback write_reply) {
  const Span<const uint8_t> seed = args[0];
  const Span<const uint8_t> message = args[1];
  const Span<const uint8_t> context = args[2];

  std::vector<uint8_t> private_key(ED25519_PRIVATE_KEY_LEN);
  std::vector<uint8_t> public_key(ED25519_PUBLIC_KEY_LEN);
  std::vector<uint8_t> signature(ED25519_SIGNATURE_LEN);

  ::ED25519_keypair_from_seed(public_key.data(), private_key.data(),
                              seed.data());

  if (!::ED25519ph_sign(signature.data(), message.data(), message.size(),
                        private_key.data(), context.data(), context.size())) {
    return false;
  }

  return write_reply({Span<const uint8_t>(signature)});
}

static bool ED25519phSigVer(const Span<const uint8_t> args[],
                            ReplyCallback write_reply) {
  const Span<const uint8_t> message = args[0];
  const Span<const uint8_t> public_key = args[1];
  const Span<const uint8_t> signature = args[2];
  const Span<const uint8_t> context = args[3];

  uint8_t reply[1] = {0};
  if (::ED25519ph_verify(message.data(), message.size(), signature.data(),
                         public_key.data(), context.data(), context.size())) {
    reply[0] = 1;
  } else {
    ERR_clear_error();
  }

  return write_reply({Span<const uint8_t>(reply)});
}

template <int nid>
static bool ML_DSA_KEYGEN(const Span<const uint8_t> args[],
                          ReplyCallback write_reply) {
  const Span<const uint8_t> seed = args[0];

  // Determine key sizes based on NID
  size_t public_key_bytes, private_key_bytes;
  if (nid == NID_MLDSA44) {
    public_key_bytes = MLDSA44_PUBLIC_KEY_BYTES;
    private_key_bytes = MLDSA44_PRIVATE_KEY_BYTES;
  } else if (nid == NID_MLDSA65) {
    public_key_bytes = MLDSA65_PUBLIC_KEY_BYTES;
    private_key_bytes = MLDSA65_PRIVATE_KEY_BYTES;
  } else if (nid == NID_MLDSA87) {
    public_key_bytes = MLDSA87_PUBLIC_KEY_BYTES;
    private_key_bytes = MLDSA87_PRIVATE_KEY_BYTES;
  } else {
    return false;
  }

  // create public and private key buffers
  std::vector<uint8_t> public_key(public_key_bytes);
  std::vector<uint8_t> private_key(private_key_bytes);

  // generate the keys
  if (nid == NID_MLDSA44) {
    if (!ml_dsa_44_keypair_internal(public_key.data(), private_key.data(), seed.data())) {
      return false;
    }
  } else if (nid == NID_MLDSA65) {
    if (!ml_dsa_65_keypair_internal(public_key.data(), private_key.data(), seed.data())) {
      return false;
    }
  } else if (nid == NID_MLDSA87) {
    if (!ml_dsa_87_keypair_internal(public_key.data(), private_key.data(), seed.data())) {
      return false;
    }
  }
  return write_reply({Span<const uint8_t>(public_key.data(), public_key.size()),
                      Span<const uint8_t>(private_key.data(), private_key.size())});
}

template <int nid>
static bool ML_DSA_SIGGEN(const Span<const uint8_t> args[],
                         ReplyCallback write_reply) {
  const Span<const uint8_t> sk = args[0];
  const Span<const uint8_t> msg = args[1];
  const Span<const uint8_t> mu = args[2];
  const Span<const uint8_t> rnd = args[3];
<<<<<<< HEAD
  const Span<const uint8_t> extmu = args[4];

  // Determine signature size based on NID
  size_t signature_len;
  if (nid == NID_MLDSA44) {
    signature_len = MLDSA44_SIGNATURE_BYTES;
  } else if (nid == NID_MLDSA65) {
    signature_len = MLDSA65_SIGNATURE_BYTES;
  } else if (nid == NID_MLDSA87) {
    signature_len = MLDSA87_SIGNATURE_BYTES;
=======
  const Span<const uint8_t> context = args[4];
  const Span<const uint8_t> extmu = args[5];

  using SignInternalFunc = int (*)(const uint8_t*, uint8_t*, size_t*,
                                   const uint8_t*, size_t,
                                   const uint8_t*, size_t, const uint8_t*);

  // Group all related functions for each variant
  struct MLDSA_functions {
    void (*params_init)(ml_dsa_params*);
    SignInternalFunc sign_internal;
    SignInternalFunc extmu_sign_internal;
  };

  // Select function set based on NID. We must use |ml_dsa_*_sign_internal| here,
  // to account for the random inputs (rnd).
  MLDSA_functions mldsa_funcs;
  if (nid == NID_MLDSA44) {
    mldsa_funcs = {ml_dsa_44_params_init, ml_dsa_44_sign_internal,
                   ml_dsa_extmu_44_sign_internal};
  } else if (nid == NID_MLDSA65) {
    mldsa_funcs = {ml_dsa_65_params_init, ml_dsa_65_sign_internal,
                   ml_dsa_extmu_65_sign_internal};
  } else if (nid == NID_MLDSA87) {
    mldsa_funcs = {ml_dsa_87_params_init, ml_dsa_87_sign_internal,
                   ml_dsa_extmu_87_sign_internal};
>>>>>>> 4ee0a739
  } else {
    return false;
  }

<<<<<<< HEAD
=======
  ml_dsa_params params;
  mldsa_funcs.params_init(&params);

  size_t signature_len = params.bytes;
>>>>>>> 4ee0a739
  std::vector<uint8_t> signature(signature_len);

  if (!extmu.empty()) {
    // Only signatureInterface: internal contains the externalMu field.
    if (extmu.data()[0] == 0) {
      // generate the signatures raw sign mode
      if (!mldsa_funcs.sign_internal(sk.data(), signature.data(), &signature_len,
                                      msg.data(), msg.size(), nullptr, 0, rnd.data())) {
        return false;
      }
    } else {
      // generate the signatures digest sign mode (externalmu)
      if (!mldsa_funcs.extmu_sign_internal(sk.data(), signature.data(), &signature_len,
                                            mu.data(), mu.size(), nullptr, 0, rnd.data())) {
        return false;
      }
    }
  } else {
    // |context| is unique to signatureInterface: external.
    //
    // Prepare |pre| exactly how |ml_dsa_sign| is doing. The maximum |context| size
    // for ML-DSA is 255 bytes. We append a 0 and the size as two additional bytes
    // before |context| to become the prefix string.
    uint8_t pre[257];
    pre[0] = 0;
    pre[1] = context.size();
    OPENSSL_memcpy(pre + 2 , context.data(), context.size());
    if (!mldsa_funcs.sign_internal(sk.data(), signature.data(), &signature_len,
                        msg.data(), msg.size(), pre, 2 + context.size(), rnd.data())) {
      return false;
    }
  }

  return write_reply({Span<const uint8_t>(signature)});
}

template <int nid>
static bool ML_DSA_SIGVER(const Span<const uint8_t> args[], ReplyCallback write_reply) {
  const Span<const uint8_t> sig = args[0];
  const Span<const uint8_t> pk = args[1];
  const Span<const uint8_t> msg = args[2];
  const Span<const uint8_t> mu = args[3];
  const Span<const uint8_t> context = args[4];
  const Span<const uint8_t> extmu = args[5];

  using VerifyFunc = int (*)(const uint8_t*, const uint8_t*, size_t,
                             const uint8_t*, size_t, const uint8_t*, size_t);
  using VerifyInternalFunc = int (*)(const uint8_t*, const uint8_t*, size_t,
                                     const uint8_t*, size_t, const uint8_t*, size_t);

  // Group all related functions for each variant
  struct MLDSA_functions {
    VerifyFunc verify;
    VerifyInternalFunc verify_internal;
    VerifyInternalFunc extmu_verify_internal;
  };

  // Select function set based on NID
  MLDSA_functions mldsa_funcs;
  if (nid == NID_MLDSA44) {
    mldsa_funcs = {ml_dsa_44_verify, ml_dsa_44_verify_internal,
                   ml_dsa_extmu_44_verify_internal};
  } else if (nid == NID_MLDSA65) {
    mldsa_funcs = {ml_dsa_65_verify, ml_dsa_65_verify_internal,
                   ml_dsa_extmu_65_verify_internal};
  } else if (nid == NID_MLDSA87) {
    mldsa_funcs = {ml_dsa_87_verify, ml_dsa_87_verify_internal,
                   ml_dsa_extmu_87_verify_internal};
  } else {
    return false;
  }

  uint8_t reply[1] = {0};
  if (!extmu.empty()) {
    // Only signatureInterface: internal contains the externalMu field.
    if (extmu.data()[0] == 0) {
      // verify the signatures raw sign mode
      if (mldsa_funcs.verify_internal(pk.data(), sig.data(), sig.size(), msg.data(),
                                      msg.size(), nullptr, 0)) {
        reply[0] = 1;
      }
    } else {
      // verify the signatures digest sign mode (externalmu)
      if (mldsa_funcs.extmu_verify_internal(pk.data(), sig.data(), sig.size(), mu.data(),
                                            mu.size(), nullptr, 0)) {
        reply[0] = 1;
      }
    }
  } else {
    // |context| is unique to signatureInterface: external.
    if (mldsa_funcs.verify(pk.data(), sig.data(), sig.size(), msg.data(),
                          msg.size(), context.data(), context.size())) {
      reply[0] = 1;
    }
  }

  return write_reply({Span<const uint8_t>(reply)});
}

static struct {
  char name[kMaxNameLength + 1];
  uint8_t num_expected_args;
  bool (*handler)(const Span<const uint8_t> args[], ReplyCallback write_reply);
} kFunctions[] = {
    {"getConfig", 0, GetConfig},
    {"SHA-1", 1, Hash<SHA1, SHA_DIGEST_LENGTH>},
    {"SHA2-224", 1, Hash<SHA224, SHA224_DIGEST_LENGTH>},
    {"SHA2-256", 1, Hash<SHA256, SHA256_DIGEST_LENGTH>},
    {"SHA2-384", 1, Hash<SHA384, SHA384_DIGEST_LENGTH>},
    {"SHA2-512", 1, Hash<SHA512, SHA512_DIGEST_LENGTH>},
    {"SHA2-512/224", 1, Hash<SHA512_224, SHA512_224_DIGEST_LENGTH>},
    {"SHA2-512/256", 1, Hash<SHA512_256, SHA512_256_DIGEST_LENGTH>},
    {"SHA3-224", 1, HashSha3<EVP_sha3_224, SHA224_DIGEST_LENGTH>},
    {"SHA3-256", 1, HashSha3<EVP_sha3_256, SHA256_DIGEST_LENGTH>},
    {"SHA3-384", 1, HashSha3<EVP_sha3_384, SHA384_DIGEST_LENGTH>},
    {"SHA3-512", 1, HashSha3<EVP_sha3_512, SHA512_DIGEST_LENGTH>},
    {"SHAKE-128", 2, HashXof<EVP_shake128>},
    {"SHAKE-256", 2, HashXof<EVP_shake256>},
    {"SHA-1/MCT", 1, HashMCT<SHA1, SHA_DIGEST_LENGTH>},
    {"SHA2-224/MCT", 1, HashMCT<SHA224, SHA224_DIGEST_LENGTH>},
    {"SHA2-256/MCT", 1, HashMCT<SHA256, SHA256_DIGEST_LENGTH>},
    {"SHA2-384/MCT", 1, HashMCT<SHA384, SHA384_DIGEST_LENGTH>},
    {"SHA2-512/MCT", 1, HashMCT<SHA512, SHA512_DIGEST_LENGTH>},
    {"SHA2-512/224/MCT", 1, HashMCT<SHA512_224, SHA512_224_DIGEST_LENGTH>},
    {"SHA2-512/256/MCT", 1, HashMCT<SHA512_256, SHA512_256_DIGEST_LENGTH>},
    {"SHA3-224/MCT", 1, HashMCTSha3<EVP_sha3_224, SHA224_DIGEST_LENGTH>},
    {"SHA3-256/MCT", 1, HashMCTSha3<EVP_sha3_256, SHA256_DIGEST_LENGTH>},
    {"SHA3-384/MCT", 1, HashMCTSha3<EVP_sha3_384, SHA384_DIGEST_LENGTH>},
    {"SHA3-512/MCT", 1, HashMCTSha3<EVP_sha3_512, SHA512_DIGEST_LENGTH>},
    {"SHAKE-128/MCT", 4, HashMCTXof<EVP_shake128>},
    {"SHAKE-256/MCT", 4, HashMCTXof<EVP_shake256>},
    {"SHA-1/LDT", 2, HashLDT<SHA1, SHA_DIGEST_LENGTH>},
    {"SHA2-224/LDT", 2, HashLDT<SHA224, SHA224_DIGEST_LENGTH>},
    {"SHA2-256/LDT", 2, HashLDT<SHA256, SHA256_DIGEST_LENGTH>},
    {"SHA2-384/LDT", 2, HashLDT<SHA384, SHA384_DIGEST_LENGTH>},
    {"SHA2-512/LDT", 2, HashLDT<SHA512, SHA512_DIGEST_LENGTH>},
    {"SHA2-512/224/LDT", 2, HashLDT<SHA512_224, SHA512_224_DIGEST_LENGTH>},
    {"SHA2-512/256/LDT", 2, HashLDT<SHA512_256, SHA512_256_DIGEST_LENGTH>},
    {"SHA3-224/LDT", 2, HashLDTSha3<EVP_sha3_224, SHA224_DIGEST_LENGTH>},
    {"SHA3-256/LDT", 2, HashLDTSha3<EVP_sha3_256, SHA256_DIGEST_LENGTH>},
    {"SHA3-384/LDT", 2, HashLDTSha3<EVP_sha3_384, SHA384_DIGEST_LENGTH>},
    {"SHA3-512/LDT", 2, HashLDTSha3<EVP_sha3_512, SHA512_DIGEST_LENGTH>},
    {"AES/encrypt", 3, AES<AES_set_encrypt_key, AES_encrypt>},
    {"AES/decrypt", 3, AES<AES_set_decrypt_key, AES_decrypt>},
    {"AES-XTS/encrypt", 3, AES_XTS<true>},
    {"AES-XTS/decrypt", 3, AES_XTS<false>},
    {"AES-CBC/encrypt", 4, AES_CBC<AES_set_encrypt_key, AES_ENCRYPT>},
    {"AES-CBC/decrypt", 4, AES_CBC<AES_set_decrypt_key, AES_DECRYPT>},
    {"AES-CFB128/encrypt", 4, AES_CFB<AES_cfb128_encrypt, AES_ENCRYPT>},
    {"AES-CFB128/decrypt", 4, AES_CFB<AES_cfb128_encrypt, AES_DECRYPT>},
    {"AES-CTR/encrypt", 4, AES_CTR},
    {"AES-CTR/decrypt", 4, AES_CTR},
    {"AES-GCM/seal", 5, AEADSeal<AESGCMSetup>},
    {"AES-GCM/open", 5, AEADOpen<AESGCMSetup>},
    {"AES-KW/seal", 5, AESKeyWrapSeal},
    {"AES-KW/open", 5, AESKeyWrapOpen},
    {"AES-KWP/seal", 5, AESPaddedKeyWrapSeal},
    {"AES-KWP/open", 5, AESPaddedKeyWrapOpen},
    {"AES-CCM/seal", 5, AEADSeal<AESCCMSetup>},
    {"AES-CCM/open", 5, AEADOpen<AESCCMSetup>},
    {"3DES-ECB/encrypt", 3, TDES<true>},
    {"3DES-ECB/decrypt", 3, TDES<false>},
    {"3DES-CBC/encrypt", 4, TDES_CBC<true>},
    {"3DES-CBC/decrypt", 4, TDES_CBC<false>},
    {"HMAC-SHA-1", 2, HMAC<EVP_sha1>},
    {"HMAC-SHA2-224", 2, HMAC<EVP_sha224>},
    {"HMAC-SHA2-256", 2, HMAC<EVP_sha256>},
    {"HMAC-SHA2-384", 2, HMAC<EVP_sha384>},
    {"HMAC-SHA2-512", 2, HMAC<EVP_sha512>},
    {"HMAC-SHA2-512/224", 2, HMAC<EVP_sha512_224>},
    {"HMAC-SHA2-512/256", 2, HMAC<EVP_sha512_256>},
    {"HMAC-SHA3-224", 2, HMAC<EVP_sha3_224>},
    {"HMAC-SHA3-256", 2, HMAC<EVP_sha3_256>},
    {"HMAC-SHA3-384", 2, HMAC<EVP_sha3_384>},
    {"HMAC-SHA3-512", 2, HMAC<EVP_sha3_512>},
    {"ctrDRBG/AES-256", 6, DRBG<false>},
    {"ctrDRBG-reseed/AES-256", 8, DRBG<true>},
    {"ECDSA/keyGen", 1, ECDSAKeyGen},
    {"ECDSA/keyVer", 3, ECDSAKeyVer},
    {"ECDSA/sigGen", 4, ECDSASigGen},
    {"ECDSA/sigVer", 7, ECDSASigVer},
    {"CMAC-AES", 3, CMAC_AES},
    {"CMAC-AES/verify", 3, CMAC_AESVerify},
    {"RSA/keyGen", 1, RSAKeyGen},
    {"RSA/sigGen/SHA3-224/pkcs1v1.5", 2, RSASigGen<EVP_sha3_224, false>},
    {"RSA/sigGen/SHA3-256/pkcs1v1.5", 2, RSASigGen<EVP_sha3_256, false>},
    {"RSA/sigGen/SHA3-384/pkcs1v1.5", 2, RSASigGen<EVP_sha3_384, false>},
    {"RSA/sigGen/SHA3-512/pkcs1v1.5", 2, RSASigGen<EVP_sha3_512, false>},
    {"RSA/sigGen/SHA2-224/pkcs1v1.5", 2, RSASigGen<EVP_sha224, false>},
    {"RSA/sigGen/SHA2-256/pkcs1v1.5", 2, RSASigGen<EVP_sha256, false>},
    {"RSA/sigGen/SHA2-384/pkcs1v1.5", 2, RSASigGen<EVP_sha384, false>},
    {"RSA/sigGen/SHA2-512/pkcs1v1.5", 2, RSASigGen<EVP_sha512, false>},
    {"RSA/sigGen/SHA2-512/224/pkcs1v1.5", 2, RSASigGen<EVP_sha512_224, false>},
    {"RSA/sigGen/SHA2-512/256/pkcs1v1.5", 2, RSASigGen<EVP_sha512_256, false>},
    {"RSA/sigGen/SHA-1/pkcs1v1.5", 2, RSASigGen<EVP_sha1, false>},
    {"RSA/sigGen/SHA3-224/pss", 2, RSASigGen<EVP_sha3_224, true>},
    {"RSA/sigGen/SHA3-256/pss", 2, RSASigGen<EVP_sha3_256, true>},
    {"RSA/sigGen/SHA3-384/pss", 2, RSASigGen<EVP_sha3_384, true>},
    {"RSA/sigGen/SHA3-512/pss", 2, RSASigGen<EVP_sha3_512, true>},
    {"RSA/sigGen/SHA2-224/pss", 2, RSASigGen<EVP_sha224, true>},
    {"RSA/sigGen/SHA2-256/pss", 2, RSASigGen<EVP_sha256, true>},
    {"RSA/sigGen/SHA2-384/pss", 2, RSASigGen<EVP_sha384, true>},
    {"RSA/sigGen/SHA2-512/pss", 2, RSASigGen<EVP_sha512, true>},
    {"RSA/sigGen/SHA2-512/224/pss", 2, RSASigGen<EVP_sha512_224, true>},
    {"RSA/sigGen/SHA2-512/256/pss", 2, RSASigGen<EVP_sha512_256, true>},
    {"RSA/sigGen/SHA-1/pss", 2, RSASigGen<EVP_sha1, true>},
    {"RSA/sigGen/SHAKE-128/pss", 2, RSASigGen<EVP_shake128, true>},
    {"RSA/sigGen/SHAKE-256/pss", 2, RSASigGen<EVP_shake256, true>},
    {"RSA/sigVer/SHA3-224/pkcs1v1.5", 4, RSASigVer<EVP_sha3_224, false>},
    {"RSA/sigVer/SHA3-256/pkcs1v1.5", 4, RSASigVer<EVP_sha3_256, false>},
    {"RSA/sigVer/SHA3-384/pkcs1v1.5", 4, RSASigVer<EVP_sha3_384, false>},
    {"RSA/sigVer/SHA3-512/pkcs1v1.5", 4, RSASigVer<EVP_sha3_512, false>},
    {"RSA/sigVer/SHA2-224/pkcs1v1.5", 4, RSASigVer<EVP_sha224, false>},
    {"RSA/sigVer/SHA2-256/pkcs1v1.5", 4, RSASigVer<EVP_sha256, false>},
    {"RSA/sigVer/SHA2-384/pkcs1v1.5", 4, RSASigVer<EVP_sha384, false>},
    {"RSA/sigVer/SHA2-512/pkcs1v1.5", 4, RSASigVer<EVP_sha512, false>},
    {"RSA/sigVer/SHA2-512/224/pkcs1v1.5", 4, RSASigVer<EVP_sha512_224, false>},
    {"RSA/sigVer/SHA2-512/256/pkcs1v1.5", 4, RSASigVer<EVP_sha512_256, false>},
    {"RSA/sigVer/SHA-1/pkcs1v1.5", 4, RSASigVer<EVP_sha1, false>},
    {"RSA/sigVer/SHA3-224/pss", 4, RSASigVer<EVP_sha3_224, true>},
    {"RSA/sigVer/SHA3-256/pss", 4, RSASigVer<EVP_sha3_256, true>},
    {"RSA/sigVer/SHA3-384/pss", 4, RSASigVer<EVP_sha3_384, true>},
    {"RSA/sigVer/SHA3-512/pss", 4, RSASigVer<EVP_sha3_512, true>},
    {"RSA/sigVer/SHA2-224/pss", 4, RSASigVer<EVP_sha224, true>},
    {"RSA/sigVer/SHA2-256/pss", 4, RSASigVer<EVP_sha256, true>},
    {"RSA/sigVer/SHA2-384/pss", 4, RSASigVer<EVP_sha384, true>},
    {"RSA/sigVer/SHA2-512/pss", 4, RSASigVer<EVP_sha512, true>},
    {"RSA/sigVer/SHA2-512/224/pss", 4, RSASigVer<EVP_sha512_224, true>},
    {"RSA/sigVer/SHA2-512/256/pss", 4, RSASigVer<EVP_sha512_256, true>},
    {"RSA/sigVer/SHA-1/pss", 4, RSASigVer<EVP_sha1, true>},
    {"RSA/sigVer/SHAKE-128/pss", 4, RSASigVer<EVP_shake128, true>},
    {"RSA/sigVer/SHAKE-256/pss", 4, RSASigVer<EVP_shake256, true>},
    {"TLSKDF/1.0/SHA-1", 5, TLSKDF<EVP_md5_sha1>},
    {"TLSKDF/1.2/SHA2-256", 5, TLSKDF<EVP_sha256>},
    {"TLSKDF/1.2/SHA2-384", 5, TLSKDF<EVP_sha384>},
    {"TLSKDF/1.2/SHA2-512", 5, TLSKDF<EVP_sha512>},
    {"ECDH/P-224", 3, ECDH<NID_secp224r1>},
    {"ECDH/P-256", 3, ECDH<NID_X9_62_prime256v1>},
    {"ECDH/P-384", 3, ECDH<NID_secp384r1>},
    {"ECDH/P-521", 3, ECDH<NID_secp521r1>},
    {"FFDH", 6, FFDH},
    {"PBKDF", 5, PBKDF},
    {"KDA/HKDF/SHA-1", 4, HKDF<EVP_sha1>},
    {"KDA/HKDF/SHA2-224", 4, HKDF<EVP_sha224>},
    {"KDA/HKDF/SHA2-256", 4, HKDF<EVP_sha256>},
    {"KDA/HKDF/SHA2-384", 4, HKDF<EVP_sha384>},
    {"KDA/HKDF/SHA2-512", 4, HKDF<EVP_sha512>},
    {"KDA/HKDF/SHA2-512/224", 4, HKDF<EVP_sha512_224>},
    {"KDA/HKDF/SHA2-512/256", 4, HKDF<EVP_sha512_256>},
    {"KDA/OneStep/SHA-1", 3, SSKDF_DIGEST<EVP_sha1>},
    {"KDA/OneStep/SHA2-224", 3, SSKDF_DIGEST<EVP_sha224>},
    {"KDA/OneStep/SHA2-256", 3, SSKDF_DIGEST<EVP_sha256>},
    {"KDA/OneStep/SHA2-384", 3, SSKDF_DIGEST<EVP_sha384>},
    {"KDA/OneStep/SHA2-512", 3, SSKDF_DIGEST<EVP_sha512>},
    {"KDA/OneStep/SHA2-512/224", 3, SSKDF_DIGEST<EVP_sha512_224>},
    {"KDA/OneStep/SHA2-512/256", 3, SSKDF_DIGEST<EVP_sha512_256>},
    {"KDA/OneStep/SHA3-224", 3, SSKDF_DIGEST<EVP_sha3_224>},
    {"KDA/OneStep/SHA3-256", 3, SSKDF_DIGEST<EVP_sha3_256>},
    {"KDA/OneStep/SHA3-384", 3, SSKDF_DIGEST<EVP_sha3_384>},
    {"KDA/OneStep/SHA3-512", 3, SSKDF_DIGEST<EVP_sha3_512>},
    {"KDA/OneStep/HMAC-SHA-1", 4, SSKDF_HMAC<EVP_sha1>},
    {"KDA/OneStep/HMAC-SHA2-224", 4, SSKDF_HMAC<EVP_sha224>},
    {"KDA/OneStep/HMAC-SHA2-256", 4, SSKDF_HMAC<EVP_sha256>},
    {"KDA/OneStep/HMAC-SHA2-384", 4, SSKDF_HMAC<EVP_sha384>},
    {"KDA/OneStep/HMAC-SHA2-512", 4, SSKDF_HMAC<EVP_sha512>},
    {"KDA/OneStep/HMAC-SHA2-512/224", 4, SSKDF_HMAC<EVP_sha512_224>},
    {"KDA/OneStep/HMAC-SHA2-512/256", 4, SSKDF_HMAC<EVP_sha512_256>},
    {"SSHKDF/SHA-1/ivCli", 4,
     SSHKDF<EVP_sha1, EVP_KDF_SSHKDF_TYPE_INITIAL_IV_CLI_TO_SRV>},
    {"SSHKDF/SHA2-224/ivCli", 4,
     SSHKDF<EVP_sha224, EVP_KDF_SSHKDF_TYPE_INITIAL_IV_CLI_TO_SRV>},
    {"SSHKDF/SHA2-256/ivCli", 4,
     SSHKDF<EVP_sha256, EVP_KDF_SSHKDF_TYPE_INITIAL_IV_CLI_TO_SRV>},
    {"SSHKDF/SHA2-384/ivCli", 4,
     SSHKDF<EVP_sha384, EVP_KDF_SSHKDF_TYPE_INITIAL_IV_CLI_TO_SRV>},
    {"SSHKDF/SHA2-512/ivCli", 4,
     SSHKDF<EVP_sha512, EVP_KDF_SSHKDF_TYPE_INITIAL_IV_CLI_TO_SRV>},
    {"SSHKDF/SHA-1/ivServ", 4,
     SSHKDF<EVP_sha1, EVP_KDF_SSHKDF_TYPE_INITIAL_IV_SRV_TO_CLI>},
    {"SSHKDF/SHA2-224/ivServ", 4,
     SSHKDF<EVP_sha224, EVP_KDF_SSHKDF_TYPE_INITIAL_IV_SRV_TO_CLI>},
    {"SSHKDF/SHA2-256/ivServ", 4,
     SSHKDF<EVP_sha256, EVP_KDF_SSHKDF_TYPE_INITIAL_IV_SRV_TO_CLI>},
    {"SSHKDF/SHA2-384/ivServ", 4,
     SSHKDF<EVP_sha384, EVP_KDF_SSHKDF_TYPE_INITIAL_IV_SRV_TO_CLI>},
    {"SSHKDF/SHA2-512/ivServ", 4,
     SSHKDF<EVP_sha512, EVP_KDF_SSHKDF_TYPE_INITIAL_IV_SRV_TO_CLI>},
    {"SSHKDF/SHA-1/encryptCli", 4,
     SSHKDF<EVP_sha1, EVP_KDF_SSHKDF_TYPE_ENCRYPTION_KEY_CLI_TO_SRV>},
    {"SSHKDF/SHA2-224/encryptCli", 4,
     SSHKDF<EVP_sha224, EVP_KDF_SSHKDF_TYPE_ENCRYPTION_KEY_CLI_TO_SRV>},
    {"SSHKDF/SHA2-256/encryptCli", 4,
     SSHKDF<EVP_sha256, EVP_KDF_SSHKDF_TYPE_ENCRYPTION_KEY_CLI_TO_SRV>},
    {"SSHKDF/SHA2-384/encryptCli", 4,
     SSHKDF<EVP_sha384, EVP_KDF_SSHKDF_TYPE_ENCRYPTION_KEY_CLI_TO_SRV>},
    {"SSHKDF/SHA2-512/encryptCli", 4,
     SSHKDF<EVP_sha512, EVP_KDF_SSHKDF_TYPE_ENCRYPTION_KEY_CLI_TO_SRV>},
    {"SSHKDF/SHA-1/encryptServ", 4,
     SSHKDF<EVP_sha1, EVP_KDF_SSHKDF_TYPE_ENCRYPTION_KEY_SRV_TO_CLI>},
    {"SSHKDF/SHA2-224/encryptServ", 4,
     SSHKDF<EVP_sha224, EVP_KDF_SSHKDF_TYPE_ENCRYPTION_KEY_SRV_TO_CLI>},
    {"SSHKDF/SHA2-256/encryptServ", 4,
     SSHKDF<EVP_sha256, EVP_KDF_SSHKDF_TYPE_ENCRYPTION_KEY_SRV_TO_CLI>},
    {"SSHKDF/SHA2-384/encryptServ", 4,
     SSHKDF<EVP_sha384, EVP_KDF_SSHKDF_TYPE_ENCRYPTION_KEY_SRV_TO_CLI>},
    {"SSHKDF/SHA2-512/encryptServ", 4,
     SSHKDF<EVP_sha512, EVP_KDF_SSHKDF_TYPE_ENCRYPTION_KEY_SRV_TO_CLI>},
    {"SSHKDF/SHA-1/integCli", 4,
     SSHKDF<EVP_sha1, EVP_KDF_SSHKDF_TYPE_INTEGRITY_KEY_CLI_TO_SRV>},
    {"SSHKDF/SHA2-224/integCli", 4,
     SSHKDF<EVP_sha224, EVP_KDF_SSHKDF_TYPE_INTEGRITY_KEY_CLI_TO_SRV>},
    {"SSHKDF/SHA2-256/integCli", 4,
     SSHKDF<EVP_sha256, EVP_KDF_SSHKDF_TYPE_INTEGRITY_KEY_CLI_TO_SRV>},
    {"SSHKDF/SHA2-384/integCli", 4,
     SSHKDF<EVP_sha384, EVP_KDF_SSHKDF_TYPE_INTEGRITY_KEY_CLI_TO_SRV>},
    {"SSHKDF/SHA2-512/integCli", 4,
     SSHKDF<EVP_sha512, EVP_KDF_SSHKDF_TYPE_INTEGRITY_KEY_CLI_TO_SRV>},
    {"SSHKDF/SHA-1/integServ", 4,
     SSHKDF<EVP_sha1, EVP_KDF_SSHKDF_TYPE_INTEGRITY_KEY_SRV_TO_CLI>},
    {"SSHKDF/SHA2-224/integServ", 4,
     SSHKDF<EVP_sha224, EVP_KDF_SSHKDF_TYPE_INTEGRITY_KEY_SRV_TO_CLI>},
    {"SSHKDF/SHA2-256/integServ", 4,
     SSHKDF<EVP_sha256, EVP_KDF_SSHKDF_TYPE_INTEGRITY_KEY_SRV_TO_CLI>},
    {"SSHKDF/SHA2-384/integServ", 4,
     SSHKDF<EVP_sha384, EVP_KDF_SSHKDF_TYPE_INTEGRITY_KEY_SRV_TO_CLI>},
    {"SSHKDF/SHA2-512/integServ", 4,
     SSHKDF<EVP_sha512, EVP_KDF_SSHKDF_TYPE_INTEGRITY_KEY_SRV_TO_CLI>},
    {"KDF/Feedback/HMAC-SHA-1", 3, HKDF_expand<EVP_sha1>},
    {"KDF/Feedback/HMAC-SHA2-224", 3, HKDF_expand<EVP_sha224>},
    {"KDF/Feedback/HMAC-SHA2-256", 3, HKDF_expand<EVP_sha256>},
    {"KDF/Feedback/HMAC-SHA2-384", 3, HKDF_expand<EVP_sha384>},
    {"KDF/Feedback/HMAC-SHA2-512", 3, HKDF_expand<EVP_sha512>},
    {"KDF/Feedback/HMAC-SHA2-512/224", 3, HKDF_expand<EVP_sha512_224>},
    {"KDF/Feedback/HMAC-SHA2-512/256", 3, HKDF_expand<EVP_sha512_256>},
    {"KDF/Counter/HMAC-SHA-1", 3, KBKDF_CTR_HMAC<EVP_sha1>},
    {"KDF/Counter/HMAC-SHA2-224", 3, KBKDF_CTR_HMAC<EVP_sha224>},
    {"KDF/Counter/HMAC-SHA2-256", 3, KBKDF_CTR_HMAC<EVP_sha256>},
    {"KDF/Counter/HMAC-SHA2-384", 3, KBKDF_CTR_HMAC<EVP_sha384>},
    {"KDF/Counter/HMAC-SHA2-512", 3, KBKDF_CTR_HMAC<EVP_sha512>},
    {"KDF/Counter/HMAC-SHA2-512/224", 3, KBKDF_CTR_HMAC<EVP_sha512_224>},
    {"KDF/Counter/HMAC-SHA2-512/256", 3, KBKDF_CTR_HMAC<EVP_sha512_256>},
    {"ML-KEM/ML-KEM-512/keyGen", 2, ML_KEM_KEYGEN<NID_MLKEM512>},
    {"ML-KEM/ML-KEM-768/keyGen", 2, ML_KEM_KEYGEN<NID_MLKEM768>},
    {"ML-KEM/ML-KEM-1024/keyGen", 2, ML_KEM_KEYGEN<NID_MLKEM1024>},
    {"ML-KEM/ML-KEM-512/encap", 2, ML_KEM_ENCAP<NID_MLKEM512>},
    {"ML-KEM/ML-KEM-768/encap", 2, ML_KEM_ENCAP<NID_MLKEM768>},
    {"ML-KEM/ML-KEM-1024/encap", 2, ML_KEM_ENCAP<NID_MLKEM1024>},
    {"ML-KEM/ML-KEM-512/decap", 2, ML_KEM_DECAP<NID_MLKEM512>},
    {"ML-KEM/ML-KEM-768/decap", 2, ML_KEM_DECAP<NID_MLKEM768>},
    {"ML-KEM/ML-KEM-1024/decap", 2, ML_KEM_DECAP<NID_MLKEM1024>},
    {"ML-KEM/ML-KEM-512/encapKeyCheck", 1, MLKEM_ENCAP_CHECK<NID_MLKEM512>},
    {"ML-KEM/ML-KEM-768/encapKeyCheck", 1, MLKEM_ENCAP_CHECK<NID_MLKEM768>},
    {"ML-KEM/ML-KEM-1024/encapKeyCheck", 1, MLKEM_ENCAP_CHECK<NID_MLKEM1024>},
    {"ML-KEM/ML-KEM-512/decapKeyCheck", 1, MLKEM_DECAP_CHECK<NID_MLKEM512>},
    {"ML-KEM/ML-KEM-768/decapKeyCheck", 1, MLKEM_DECAP_CHECK<NID_MLKEM768>},
    {"ML-KEM/ML-KEM-1024/decapKeyCheck", 1, MLKEM_DECAP_CHECK<NID_MLKEM1024>},
    {"EDDSA/ED-25519/keyGen", 0, ED25519KeyGen},
    {"EDDSA/ED-25519/keyVer", 1, ED25519KeyVer},
    {"EDDSA/ED-25519/sigGen", 2, ED25519SigGen},
    {"EDDSA/ED-25519/sigGen/preHash", 3, ED25519phSigGen},
    {"EDDSA/ED-25519/sigVer", 3, ED25519SigVer},
    {"EDDSA/ED-25519/sigVer/preHash", 4, ED25519phSigVer},
    {"ML-DSA/ML-DSA-44/keyGen", 1, ML_DSA_KEYGEN<NID_MLDSA44>},
    {"ML-DSA/ML-DSA-65/keyGen", 1, ML_DSA_KEYGEN<NID_MLDSA65>},
    {"ML-DSA/ML-DSA-87/keyGen", 1, ML_DSA_KEYGEN<NID_MLDSA87>},
    {"ML-DSA/ML-DSA-44/sigGen", 6, ML_DSA_SIGGEN<NID_MLDSA44>},
    {"ML-DSA/ML-DSA-65/sigGen", 6, ML_DSA_SIGGEN<NID_MLDSA65>},
    {"ML-DSA/ML-DSA-87/sigGen", 6, ML_DSA_SIGGEN<NID_MLDSA87>},
    {"ML-DSA/ML-DSA-44/sigVer", 6, ML_DSA_SIGVER<NID_MLDSA44>},
    {"ML-DSA/ML-DSA-65/sigVer", 6, ML_DSA_SIGVER<NID_MLDSA65>},
    {"ML-DSA/ML-DSA-87/sigVer", 6, ML_DSA_SIGVER<NID_MLDSA87>}};

Handler FindHandler(Span<const Span<const uint8_t>> args) {
  const bssl::Span<const uint8_t> algorithm = args[0];
  for (const auto &func : kFunctions) {
    if (algorithm.size() == strlen(func.name) &&
        memcmp(algorithm.data(), func.name, algorithm.size()) == 0) {
      if (args.size() - 1 != func.num_expected_args) {
        LOG_ERROR("\'%s\' operation received %zu arguments but expected %u.\n",
                  func.name, args.size() - 1, func.num_expected_args);
        return nullptr;
      }

      return func.handler;
    }
  }

  const std::string name(reinterpret_cast<const char *>(algorithm.data()),
                         algorithm.size());
  LOG_ERROR("Unknown operation: %s\n", name.c_str());
  return nullptr;
}

}  // namespace acvp
}  // namespace bssl<|MERGE_RESOLUTION|>--- conflicted
+++ resolved
@@ -3376,18 +3376,6 @@
   const Span<const uint8_t> msg = args[1];
   const Span<const uint8_t> mu = args[2];
   const Span<const uint8_t> rnd = args[3];
-<<<<<<< HEAD
-  const Span<const uint8_t> extmu = args[4];
-
-  // Determine signature size based on NID
-  size_t signature_len;
-  if (nid == NID_MLDSA44) {
-    signature_len = MLDSA44_SIGNATURE_BYTES;
-  } else if (nid == NID_MLDSA65) {
-    signature_len = MLDSA65_SIGNATURE_BYTES;
-  } else if (nid == NID_MLDSA87) {
-    signature_len = MLDSA87_SIGNATURE_BYTES;
-=======
   const Span<const uint8_t> context = args[4];
   const Span<const uint8_t> extmu = args[5];
 
@@ -3414,18 +3402,11 @@
   } else if (nid == NID_MLDSA87) {
     mldsa_funcs = {ml_dsa_87_params_init, ml_dsa_87_sign_internal,
                    ml_dsa_extmu_87_sign_internal};
->>>>>>> 4ee0a739
   } else {
     return false;
   }
 
-<<<<<<< HEAD
-=======
-  ml_dsa_params params;
-  mldsa_funcs.params_init(&params);
-
   size_t signature_len = params.bytes;
->>>>>>> 4ee0a739
   std::vector<uint8_t> signature(signature_len);
 
   if (!extmu.empty()) {
